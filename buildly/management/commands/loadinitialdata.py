import logging

from django.contrib.auth.models import Group
from django.conf import settings
from django.core.management.base import BaseCommand
from django.db import transaction

from core.models import ROLE_VIEW_ONLY, ROLE_ORGANIZATION_ADMIN, ROLE_WORKFLOW_ADMIN, ROLE_WORKFLOW_TEAM, \
    Organization, CoreUser, CoreGroup, OrganizationType

logger = logging.getLogger(__name__)


class Command(BaseCommand):
    help = """
    Loads initial data for Buildly.
    """

    def __init__(self, *args, **kwargs):
        super(Command, self).__init__(*args, **kwargs)

        # Note: for the lists we fill the first element with an empty value for
        # development readability (id == position).
        self._application = None
        self._groups = ['']
        self._user = None
        self._su_group = None
        self._default_org = None

    def _create_organization_types(self):
        if settings.ORGANIZATION_TYPES:
            for organization_type in settings.ORGANIZATION_TYPES:
                OrganizationType.objects.get_or_create(name=organization_type)

    def _create_default_organization(self):
        if settings.DEFAULT_ORG:
<<<<<<< HEAD
            self._default_org, _ = Organization.objects.get_or_create(name=settings.DEFAULT_ORG.lower())
=======
            self._default_org, _ = Organization.objects.get_or_create(
                name=settings.DEFAULT_ORG
            )
>>>>>>> f41306f3

    def _create_groups(self):
        self._su_group = CoreGroup.objects.filter(
            is_global=True, permissions=15
        ).first()
        if not self._su_group:
            logger.info("Creating global CoreGroup")
            self._su_group = CoreGroup.objects.create(
                name='Global Admin', is_global=True, permissions=15
            )

        # TODO: remove this after full Group -> CoreGroup refactoring
        self._groups.append(Group.objects.get_or_create(name=ROLE_VIEW_ONLY))

        self._groups.append(Group.objects.get_or_create(name=ROLE_ORGANIZATION_ADMIN))

        self._groups.append(Group.objects.get_or_create(name=ROLE_WORKFLOW_ADMIN))

        self._groups.append(Group.objects.get_or_create(name=ROLE_WORKFLOW_TEAM))

    def _create_user(self):
        if not CoreUser.objects.filter(is_superuser=True).exists():
            logger.info("Creating Super User")
            user_password = None
            if settings.DEBUG:
                user_password = settings.SUPER_USER_PASSWORD if settings.SUPER_USER_PASSWORD else 'zGtkgLvmNiKm'
            elif settings.SUPER_USER_PASSWORD:
                user_password = settings.SUPER_USER_PASSWORD
            else:
                warning_msg = 'A password for the super user needs to be provided, otherwise, it is not created.'
                logger.warning(warning_msg)
                self.stdout.write(f'{warning_msg}')

            if user_password is not None:
                su = CoreUser.objects.create_superuser(
                    first_name='System',
                    last_name='Admin',
                    username='67OAI8DD5I1O',
                    email='admin@example.com',
                    password=user_password,
                    organization=self._default_org,
                )
                su.core_groups.add(self._su_group)

    @transaction.atomic
    def handle(self, *args, **options):
        self._create_groups()
        self._create_organization_types()
        self._create_default_organization()
        self._create_user()<|MERGE_RESOLUTION|>--- conflicted
+++ resolved
@@ -34,13 +34,7 @@
 
     def _create_default_organization(self):
         if settings.DEFAULT_ORG:
-<<<<<<< HEAD
             self._default_org, _ = Organization.objects.get_or_create(name=settings.DEFAULT_ORG.lower())
-=======
-            self._default_org, _ = Organization.objects.get_or_create(
-                name=settings.DEFAULT_ORG
-            )
->>>>>>> f41306f3
 
     def _create_groups(self):
         self._su_group = CoreGroup.objects.filter(
