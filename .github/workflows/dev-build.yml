--- conflicted
+++ resolved
@@ -8,11 +8,7 @@
 env:
   PROJECT_ID: dev-buildly
   REGION: us
-<<<<<<< HEAD
-  IMAGE_NAME: us-docker.pkg.dev/dev-buildly/gcr.io/drunr-dev-buildly-core
-=======
   IMAGE_NAME: us-docker.pkg.dev/dev-buildly/gcr.io/labs-dev-buildly-core
->>>>>>> ad321eb6
 
 jobs:
   build:
