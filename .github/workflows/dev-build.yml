name: Build and Push to Development

on:
  push:
    branches:
      - master

env:
  PROJECT_ID: dev-buildly
  REGION: us
<<<<<<< HEAD
  IMAGE_NAME: us-docker.pkg.dev/dev-buildly/gcr.io/labs-dev-buildly-core
=======
  IMAGE_NAME: us-docker.pkg.dev/dev-buildly/gcr.io/governcrm-dev-buildly-core
>>>>>>> 78a5c285

jobs:
  build:
    name: Build and Push to GCR
    runs-on: ubuntu-latest
    steps:
    - name: "Checkout"
      uses: actions/checkout@v3

    - id: "auth"
      uses: "google-github-actions/auth@v1"
      with:
        credentials_json: "${{ secrets.GCR_JSON_KEY }}"

    - name: "Set up Cloud SDK"
      uses: "google-github-actions/setup-gcloud@v1"

    - name: "Use gcloud CLI"
      run: "gcloud info"

    - name: "Docker auth"
      run: |-
        gcloud auth configure-docker ${{ env.REGION }}-docker.pkg.dev --quiet

    - name: Build docker image
      run: docker build -t $IMAGE_NAME:latest .

    - name: Push to Google Artifact Registry
      run: docker push $IMAGE_NAME:latest

    - name: Deploy on Kapstan
      id: Kapstan
      uses: kapstan-io/deployment-action@latest
      with: 
        application_name: dev-buildly-core
        image_repository_name: ${{ env.IMAGE_NAME }}
        image_tag: latest
        kapstan_api_key: ${{ secrets.KAPSTAN_KEY }}
        wait_for_deployment: false<|MERGE_RESOLUTION|>--- conflicted
+++ resolved
@@ -8,11 +8,7 @@
 env:
   PROJECT_ID: dev-buildly
   REGION: us
-<<<<<<< HEAD
-  IMAGE_NAME: us-docker.pkg.dev/dev-buildly/gcr.io/labs-dev-buildly-core
-=======
   IMAGE_NAME: us-docker.pkg.dev/dev-buildly/gcr.io/governcrm-dev-buildly-core
->>>>>>> 78a5c285
 
 jobs:
   build:
