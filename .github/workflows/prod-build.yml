--- conflicted
+++ resolved
@@ -10,11 +10,7 @@
     name: Build and Push image to GCR
     runs-on: ubuntu-latest
     env:
-<<<<<<< HEAD
       IMAGE_NAME: "${{ secrets.PROD_DOCKER_IMAGE }}"
-=======
-      IMAGE_NAME: us-docker.pkg.dev/dev-buildly/gcr.io/labs-prod-buildly-core
->>>>>>> f8b3f440
     steps:
     - uses: actions/checkout@v2
       with:
