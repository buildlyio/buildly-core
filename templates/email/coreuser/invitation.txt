Invitation from Organization Admin

You have been invited to join {{ organization_name }}!
Click the button below to create your user profile.
{{ invitation_link }}

<<<<<<< HEAD

If you have any questions about this invitation please contact {{ org_admin_name }} from {{ organization_name }}.
=======
Next steps
Once you have registered, you will be within {{ organization_name }}'s portfolio. To see specific programs, you must request access.

If you have any questions about this invitation please contact {{ org_admin_name }} from {{ organization_name }}.
>>>>>>> efba3f7d
<|MERGE_RESOLUTION|>--- conflicted
+++ resolved
@@ -4,12 +4,12 @@
 Click the button below to create your user profile.
 {{ invitation_link }}
 
-<<<<<<< HEAD
+
 
 If you have any questions about this invitation please contact {{ org_admin_name }} from {{ organization_name }}.
-=======
+
 Next steps
 Once you have registered, you will be within {{ organization_name }}'s portfolio. To see specific programs, you must request access.
 
 If you have any questions about this invitation please contact {{ org_admin_name }} from {{ organization_name }}.
->>>>>>> efba3f7d
+
