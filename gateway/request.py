import logging
import json
import asyncio
from urllib.error import URLError
from typing import Any, Dict, Union

import aiohttp

from bravado_core.spec import Spec

from django.http.request import QueryDict
from rest_framework.request import Request

from datamesh.handle_request import RequestHandler
from datamesh.utils import delete_join_record
from gateway import exceptions
from gateway import utils
from core.models import LogicModule, Consortium
from gateway.clients import SwaggerClient, AsyncSwaggerClient
from datamesh.services import DataMesh


logger = logging.getLogger(__name__)


class GatewayResponse(object):
    """
    Response object used with GatewayRequest
    """

    def __init__(self, content: Any, status_code: int, headers: Dict[str, str]):
        self.content = content
        self.status_code = status_code
        self.headers = headers


class BaseGatewayRequest(object):
    """
    Base class for implementing gateway logic for redirecting incoming request to underlying micro-services.
    First it retrieves a Swagger specification of the micro-service
    to validate incoming request's operation against it.
    """

    SWAGGER_CONFIG = {
        'validate_requests': False,
        'validate_responses': False,
        'use_models': False,
        'validate_swagger_spec': False,
    }

    def __init__(self, request: Request, **kwargs):
        self.request = request
        self.url_kwargs = kwargs
        self._logic_modules = dict()
        self._specs = dict()
        self._data = dict()

    def perform(self):
        raise NotImplementedError('You need to implement this method')

    def _get_logic_module(self, service_name: str) -> LogicModule:
        """ Retrieve LogicModule by service name. """
        if service_name not in self._logic_modules:
            try:
                self._logic_modules[service_name] = LogicModule.objects.get(endpoint_name=service_name)
            except LogicModule.DoesNotExist:
                raise exceptions.ServiceDoesNotExist(f'Service "{service_name}" not found.')
        return self._logic_modules[service_name]

    def get_datamesh(self) -> DataMesh:
        """ Get DataMesh object for the top level model """
        service_name = self.url_kwargs['service']
        logic_module = self._get_logic_module(service_name)

        # find out forwards relations through logic module from request as origin
        padding = self.request.path.index(f'/{logic_module.endpoint_name}')
        endpoint = self.request.path[len(f'/{logic_module.endpoint_name}') + padding:]
        endpoint = endpoint[:endpoint.index('/', 1) + 1]
        return DataMesh(logic_module_endpoint=logic_module.endpoint_name,
                        model_endpoint=endpoint,
                        access_validator=utils.ObjectAccessValidator(self.request))


class GatewayRequest(BaseGatewayRequest):
    """
    Allows to perform synchronous requests to underlying services with requests package
    """

    def perform(self) -> GatewayResponse:
        """
        Make request to underlying service(s) and returns aggregated response.
        """
        # init swagger spec from the service swagger doc file
        try:
            spec = self._get_swagger_spec(self.url_kwargs['service'])
        except exceptions.ServiceDoesNotExist as e:
            return GatewayResponse(e.content, e.status, {'Content-Type': e.content_type})

        # create a client for performing data requests
        client = SwaggerClient(spec, self.request)

        # perform a service data request
        content, status_code, headers = client.request(**self.url_kwargs)

        # calls to individual service as per relationship
        # call to join record insertion method
        # aggregate/join with the JoinRecord-models
        if ("join" or "extend") in self.request.query_params and status_code in [200, 201] and type(content) in [dict, list]:
            try:
                self._join_response_data(resp_data=content, query_params=self.request.query_params)
            except exceptions.ServiceDoesNotExist as e:
                logger.error(e.content)

<<<<<<< HEAD
        path_url = self.request.path  # Get request path
        list_string_path = path_url.split("/")  # Split the request path to check if custody include in it
        if ('join' not in self.request.query_params and 'custody' in list_string_path and
                status_code == 201 and type(content) in [dict, list] and self.request.method == 'POST'):
            # This functionality will execute only when request include custody with post request,
            # It will not execute if its join request
            related_organization = content.get('organization_uuid')
            shipment_name = content.get('shipment')
            # Check if consortium already present for respective shipment
            consortium = Consortium.objects.filter(name=shipment_name).first()
            if consortium:
                # if consortium exist,update consortium for organization uuid
                organization_list = consortium.organization_uuids
                if related_organization:
                    import uuid
                    org_uuid = uuid.UUID(related_organization)
                    if org_uuid not in organization_list:
                        # To avoid repeated organization uuid adding in consortium organization uuid
                        organization_list.append(related_organization)
                        consortium.organization_uuids = organization_list
                        consortium.save()
            else:
                # If consortium does not exists for shipment name, then create consortium
                Consortium.objects.create(name=shipment_name, organization_uuids=[related_organization])
=======
        if 'join' in self.request.query_params and self.request.method == 'DELETE' and status_code == 204:
            delete_join_record(pk=self.url_kwargs['pk'], previous_pk=None)  # delete join record
>>>>>>> d2c6201d

        if type(content) in [dict, list]:
            content = json.dumps(content, cls=utils.GatewayJSONEncoder)

        return GatewayResponse(content, status_code, headers)

    def _get_swagger_spec(self, endpoint_name: str) -> Spec:
        """Get Swagger spec of specified service."""
        logic_module = self._get_logic_module(endpoint_name)
        schema_url = utils.get_swagger_url_by_logic_module(logic_module)

        if schema_url not in self._specs:
            try:
                # Use stored specification of the module
                spec_dict = logic_module.api_specification

                # Pull specification of the module from its service and store it
                if spec_dict is None:
                    response = utils.get_swagger_from_url(schema_url)
                    spec_dict = response.json()
                    logic_module.api_specification = spec_dict
                    logic_module.save()

            except URLError:
                raise URLError(f'Make sure that {schema_url} is accessible.')

            swagger_spec = Spec.from_dict(spec_dict, config=self.SWAGGER_CONFIG)
            self._specs[schema_url] = swagger_spec

        return self._specs[schema_url]

    def _join_response_data(self, resp_data: Union[dict, list], query_params: str) -> None:
        """
        Aggregates data from the requested service and from related services.
        Uses DataMesh relationship model for this.
        """
        self.request._request.GET = QueryDict(mutable=True)

        if isinstance(resp_data, dict):
            if 'results' in resp_data:
                # In case of pagination take 'results' as a items data
                resp_data = resp_data.get('results', None)

        datamesh = self.get_datamesh()
        client_map = {}

        # check the request method
        if self.request.method in ['POST', 'PUT', 'PATCH']:
            # fetch datamesh logic module info for current request from datamesh
            self.datamesh_relationship, self.request_param = datamesh.fetch_datamesh_relationship()
            self.request_method = self.request.method

            request_kwargs = {
                'query_params': query_params,
                'request_param': self.request_param,
                'datamesh_relationship': self.datamesh_relationship,
                'resp_data': resp_data,
                'request_method': self.request.method,
                'request': self.request
            }

            # handle datamesh requests
            request_handler = RequestHandler()
            response = request_handler.retrieve_relationship_data(request_kwargs=request_kwargs)

            # clear and update datamesh get response
            resp_data.clear()
            resp_data.update(response)

        else:

            for service in datamesh.related_logic_modules:
                spec = self._get_swagger_spec(service)
                client_map[service] = SwaggerClient(spec, self.request)

            datamesh.extend_data(resp_data, client_map)


class AsyncGatewayRequest(BaseGatewayRequest):
    """
    Allows to perform asynchronous requests to underlying services with asyncio and aiohttp package
    """

    def perform(self) -> GatewayResponse:
        """
        Override base class's method for asynchronous execution. Wraps async method.
        """
        result = {}
        asyncio.run(self.async_perform(result))
        if 'response' not in result:
            raise exceptions.GatewayError('Error performing asynchronous gateway request')
        return result['response']

    async def async_perform(self, result: dict):
        try:
            spec = await self._get_swagger_spec(self.url_kwargs['service'])
        except exceptions.ServiceDoesNotExist as e:
            return GatewayResponse(e.content, e.status, {'Content-Type': e.content_type})

        # create a client for performing data requests
        client = AsyncSwaggerClient(spec, self.request)

        # perform a service data request
        content, status_code, headers = await client.request(**self.url_kwargs)

        # aggregate/join with the JoinRecord-models
        if 'join' in self.request.query_params and status_code == 200 and type(content) in [dict, list]:
            try:
                await self._join_response_data(resp_data=content)
            except exceptions.ServiceDoesNotExist as e:
                logger.error(e.content)

        if type(content) in [dict, list]:
            content = json.dumps(content, cls=utils.GatewayJSONEncoder)

        result['response'] = GatewayResponse(content, status_code, headers)

    async def _get_swagger_spec(self, endpoint_name: str) -> Spec:
        """ Gets swagger spec asynchronously and adds it to specs cache """
        logic_module = self._get_logic_module(endpoint_name)
        schema_url = utils.get_swagger_url_by_logic_module(logic_module)

        if schema_url not in self._specs:
            # Use stored specification of the module
            spec_dict = logic_module.api_specification

            # Pull specification of the module from its service and store it
            if spec_dict is None:
                async with aiohttp.ClientSession() as session:
                    async with session.get(schema_url) as response:
                        try:
                            spec_dict = await response.json()
                        except aiohttp.ContentTypeError:
                            raise exceptions.GatewayError(
                                f'Failed to parse swagger schema from {schema_url}. Should be JSON.'
                            )
                    logic_module.api_specification = spec_dict
                    logic_module.save()
            swagger_spec = Spec.from_dict(spec_dict, config=self.SWAGGER_CONFIG)
            self._specs[schema_url] = swagger_spec
        return self._specs[schema_url]

    async def _join_response_data(self, resp_data: Union[dict, list]) -> None:
        """
        Aggregates data from the requested service and from related services asynchronously.
        Uses DataMesh relationship model for this.
        """
        self.request._request.GET = QueryDict(mutable=True)

        if isinstance(resp_data, dict):
            if 'results' in resp_data:
                # In case of pagination take 'results' as a items data
                resp_data = resp_data.get('results', None)

        datamesh = self.get_datamesh()
        tasks = []
        for service in datamesh.related_logic_modules:
            tasks.append(self._get_swagger_spec(service))
        specs = await asyncio.gather(*tasks)
        clients = map(lambda x: AsyncSwaggerClient(x, self.request), specs)
        client_map = dict(zip(datamesh.related_logic_modules, clients))
        await datamesh.async_extend_data(resp_data, client_map)<|MERGE_RESOLUTION|>--- conflicted
+++ resolved
@@ -111,7 +111,6 @@
             except exceptions.ServiceDoesNotExist as e:
                 logger.error(e.content)
 
-<<<<<<< HEAD
         path_url = self.request.path  # Get request path
         list_string_path = path_url.split("/")  # Split the request path to check if custody include in it
         if ('join' not in self.request.query_params and 'custody' in list_string_path and
@@ -136,10 +135,6 @@
             else:
                 # If consortium does not exists for shipment name, then create consortium
                 Consortium.objects.create(name=shipment_name, organization_uuids=[related_organization])
-=======
-        if 'join' in self.request.query_params and self.request.method == 'DELETE' and status_code == 204:
-            delete_join_record(pk=self.url_kwargs['pk'], previous_pk=None)  # delete join record
->>>>>>> d2c6201d
 
         if type(content) in [dict, list]:
             content = json.dumps(content, cls=utils.GatewayJSONEncoder)
