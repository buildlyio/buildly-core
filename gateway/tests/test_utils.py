--- conflicted
+++ resolved
@@ -4,10 +4,6 @@
 """
 import datetime
 import json
-<<<<<<< HEAD
-
-=======
->>>>>>> 05e19301
 from unittest.mock import Mock, patch
 import uuid
 import requests
@@ -135,11 +131,7 @@
         for module in modules:
             assert module.endpoint_name in urls
             assert urls[module.endpoint_name] == get_swagger_url_by_logic_module(module)
-<<<<<<< HEAD
 
-=======
-    
->>>>>>> 05e19301
 
 class TestUnavailableLogicModule(TestCase):
     @patch('requests.get')
