import logging
import json
from typing import Any, Dict, Tuple

import requests
import aiohttp
from django.http.request import QueryDict
from bravado_core.spec import Spec
from rest_framework.request import Request
from rest_framework.authentication import get_authorization_header

from . import exceptions
from . import utils

logger = logging.getLogger(__name__)


class BaseSwaggerClient:
    """ Base for client class that is responsible for retrieving data from the service with Swagger spec"""

    def __init__(self, spec: Spec, incoming_request: Request):
        self._spec = spec
        self._in_request = incoming_request
        self._data = dict()

    def request(self, **kwargs):
        raise NotImplementedError()

    def is_valid_for_cache(self) -> bool:
        """ Checks if request is valid for caching operations """
        return (
            self._in_request.method.lower() == 'get'
            and not self._in_request.query_params
        )

    def prepare_data(self, spec: Spec, **kwargs) -> Tuple[str, str]:
        """ Parse request URL, validates operation, and returns method and URL for outgoing request"""

        # Parse URL kwargs
        pk = kwargs.get('pk')
        model = kwargs.get('model', '').lower()
        path_kwargs = {}
        if kwargs.get('pk') is None:
            path = f'/{model}/'
        else:
            pk_name = 'uuid' if utils.valid_uuid4(pk) else 'id'

            # update path kwargs key name
            # example: {"product_uuid" :"db827034-30bb-4062-ac35-f8c24e8f81ad"}
            path_kwargs = {f'{model}_{pk_name}': pk}

            # create path for retrieving individual data example : /product/{{product_uuid}}/
            path_parameter_name = f'{model}_{pk_name}'
            path = f'/{model}/{{{path_parameter_name}}}/'

        # Check that operation is valid according to spec
        request_method = self._in_request.method
        operation = spec.get_op_for_request(request_method, path)
        if not operation:
            if request_method == 'OPTIONS':
                operation = spec.get_op_for_request('GET', path)
                operation.http_method = request_method
            else:
                raise exceptions.EndpointNotFound(f'Endpoint not found: {self._in_request.method} {path}')
        method = operation.http_method.lower()
        path_name = operation.path_name

        # Build URL for the operation to request data from the service
        url = spec.api_url.rstrip('/') + path_name
        for k, v in path_kwargs.items():
            url = url.replace(f'{{{k}}}', v)

        return method, url

    def get_request_data(self) -> dict:
        """
        Create the data structure to be used in Swagger request. GET and  DELETE
        requests do not require body, so the data structure will have just
        query parameters if passed to swagger request.
        """
        if self._in_request.content_type == 'application/json':
            return json.dumps(self._in_request.data)

        method = self._in_request.META['REQUEST_METHOD'].lower()
<<<<<<< HEAD
        data = {}
        if method in ['post', 'put', 'patch']:
            data = self._in_request.query_params.dict()

            data.pop('aggregate', None)
            data.pop('join', None)

            query_dict_body = self._in_request.data if hasattr(self._in_request, 'data') else dict()
            body = query_dict_body.dict() if isinstance(query_dict_body, QueryDict) else query_dict_body
=======

        data = {}
        if method in ['post', 'put', 'patch']:
            data = self._in_request.query_params.dict()

            data.pop('aggregate', None)
            data.pop('join', None)

            query_dict_body = (
                self._in_request.data if hasattr(self._in_request, 'data') else dict()
            )
            body = (
                query_dict_body.dict()
                if isinstance(query_dict_body, QueryDict)
                else query_dict_body
            )
>>>>>>> f41306f3
            data.update(body)

            # handle uploaded files
            if self._in_request.FILES:
                for key, value in self._in_request.FILES.items():
                    data[key] = {
                        'header': {'Content-Type': value.content_type},
                        'data': value,
                        'filename': value.name,
                    }

        return data

    def get_headers(self) -> dict:
        """Get data and headers from the incoming request."""
        headers = {
            'Authorization': get_authorization_header(self._in_request).decode('utf-8')
        }
        if self._in_request.content_type == 'application/json':
            headers['content-type'] = 'application/json'
        return headers


class SwaggerClient(BaseSwaggerClient):
    """ Synchronous implementation of Swagger client using requests lib """

    def request(self, **kwargs) -> Tuple[Any, int, Dict[str, str]]:
        """
        Perform request to the service, use Swagger spec for validating operation
        """

        method, url = self.prepare_data(self._spec, **kwargs)

        # Check request cache if applicable
        if self.is_valid_for_cache() and url in self._data:
            logger.debug(f'Taking data from cache: {url}')
            return self._data[url]

        # Make request to the service
        method = getattr(requests, method)
        try:
            response = method(
                url,
                headers=self.get_headers(),
                params=self._in_request.query_params,
                data=self.get_request_data(),
                files=self._in_request.FILES,
            )
        except Exception as e:
            error_msg = (
                f'An error occurred when redirecting the request to '
                f'or receiving the response from the service.\n'
                f'Origin: ({e.__class__.__name__}: {e})'
            )
            raise exceptions.GatewayError(error_msg)

        try:
            content = response.json()
        except ValueError:
            content = response.content
        return_data = (content, response.status_code, response.headers)

        # Cache data if request is cache-valid
        if self.is_valid_for_cache():
            self._data[url] = return_data

        return return_data


class AsyncSwaggerClient(BaseSwaggerClient):
    """ Asynchronous implementation of Swagger client using aiohttp lib """

    async def request(self, **kwargs) -> Tuple[Any, int, Dict[str, str]]:
        method, url = self.prepare_data(self._spec, **kwargs)

        # Check request cache if applicable
        if self.is_valid_for_cache() and url in self._data:
            logger.debug(f'Taking data from cache: {url}')
            return self._data[url]

        # Make request to the service
        async with aiohttp.ClientSession() as session:
            method = getattr(session, method)
            if self._in_request.FILES:
                request_data = self.get_request_data()
                data = aiohttp.FormData()
                for field in request_data:
                    if field == 'file':
                        data.add_field('file', request_data['file']['data'].file)
                    else:
                        data.add_field(field, request_data[field])
            else:
                data = self.get_request_data()

            async with method(url, data=data, headers=self.get_headers()) as response:
                try:
                    content = await response.json()
                except (json.JSONDecodeError, aiohttp.ContentTypeError):
                    content = await response.read()

            return_data = (content, response.status, response.headers)

        # Cache data if request is cache-valid
        if self.is_valid_for_cache():
            self._data[url] = return_data

        return return_data<|MERGE_RESOLUTION|>--- conflicted
+++ resolved
@@ -82,17 +82,6 @@
             return json.dumps(self._in_request.data)
 
         method = self._in_request.META['REQUEST_METHOD'].lower()
-<<<<<<< HEAD
-        data = {}
-        if method in ['post', 'put', 'patch']:
-            data = self._in_request.query_params.dict()
-
-            data.pop('aggregate', None)
-            data.pop('join', None)
-
-            query_dict_body = self._in_request.data if hasattr(self._in_request, 'data') else dict()
-            body = query_dict_body.dict() if isinstance(query_dict_body, QueryDict) else query_dict_body
-=======
 
         data = {}
         if method in ['post', 'put', 'patch']:
@@ -109,7 +98,7 @@
                 if isinstance(query_dict_body, QueryDict)
                 else query_dict_body
             )
->>>>>>> f41306f3
+
             data.update(body)
 
             # handle uploaded files
