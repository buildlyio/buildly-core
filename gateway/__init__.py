--- conflicted
+++ resolved
@@ -13,9 +13,6 @@
     'organization',
     'consortium',
     'datamesh',
-<<<<<<< HEAD
     'stripe',
-=======
     'subscription',
->>>>>>> df7c5eb5
 ]