version: "3.1"

services:

  postgres_buildly:
    container_name: postgres_buildly
    image: postgres:9.6
    environment:
      POSTGRES_DB: buildly
      POSTGRES_USER: root
      POSTGRES_PASSWORD: root
    volumes:
      - /var/lib/postgresql/data/
    restart: always

  buildly:
    build:
      context: .
      dockerfile: Dockerfile
    entrypoint: bash /code/scripts/run-standalone-dev.sh
    container_name: buildly
    image: buildly
    volumes:
      - .:/code
      - static-content:/static
    ports:
      - "8080:8080"
    depends_on:
      - postgres_buildly
    environment:
      DJANGO_SETTINGS_MODULE: "buildly.settings.production"
      ALLOWED_HOSTS: "*"
      CORS_ORIGIN_WHITELIST: "*"
      DATABASE_ENGINE: "postgresql"
      DATABASE_NAME: "buildly"
      DATABASE_USER: "root"
      DATABASE_PASSWORD: "root"
      DATABASE_HOST: "postgres_buildly"
      DATABASE_PORT: "5432"
      DEFAULT_ORG: "Default Organization"
      AUTO_APPROVE_USER: "False"
      JWT_ISSUER: "buildly"
      JWT_PRIVATE_KEY_RSA_BUILDLY: |-
        -----BEGIN RSA PRIVATE KEY-----
        MIIBOwIBAAJBALFc9NFZaOaSwUMPNektbtJqEjYZ6IRBqhqvJu1hKPYn9HYd75c0
        gIDYHJ9lb7QwQvg44aO27104rDK0xSstzL0CAwEAAQJAe5z5096oyeqGX6J+RGGx
        11yuDJ7J+0N4tthUHSWWUtgkd19NvmTM/mVLmPCzZHgNUT+aWUKsQ84+jhru/NQD
        0QIhAOHOzFmjxjTAR1jspn6YtJBKQB40tvT6WEvm2mKm0aD7AiEAyRPwXyZf3JT+
        M6Ui0Mubs7Qb/E4g1d/kVL+o/XoZC6cCIQC+nKzPtnooKW+Q1yOslgdGDgeV9/XB
        Ulqap+MNh7hJZQIgZNaM+wqhlFtbx8aO2SrioJI4XqVHrjojpaSgOM3cdY0CIQDB
        Q6ckOaDV937acmWuiZhxuG2euNLwNbMldtCV5ADo/g==
        -----END RSA PRIVATE KEY-----
      JWT_PUBLIC_KEY_RSA_BUILDLY: |-
        -----BEGIN PUBLIC KEY-----
        MFwwDQYJKoZIhvcNAQEBBQADSwAwSAJBALFc9NFZaOaSwUMPNektbtJqEjYZ6IRB
        qhqvJu1hKPYn9HYd75c0gIDYHJ9lb7QwQvg44aO27104rDK0xSstzL0CAwEAAQ==
        -----END PUBLIC KEY-----
      SOCIAL_AUTH_GOOGLE_OAUTH2_REDIRECT_URL: "https://localhost:8000/complete/google-oauth2"
      SOCIAL_AUTH_LOGIN_REDIRECT_URL: "http://localhost:8080/"
      SOCIAL_AUTH_MICROSOFT_GRAPH_REDIRECT_URL: "https://localhost:8000/complete/microsoft-graph"
      ACCESS_TOKEN_EXPIRE_SECONDS: "86400"
      SECRET_KEY: "ek*)b=mtcc7q1cym@oox(lyrz1ncz-(w+(#&u7l-&)7a8wv#_k"
      OAUTH_CLIENT_ID: "wkXLlC9h3k0jxIx7oLllxpFVU89Dxgi7O8FYZyfX"
      OAUTH_CLIENT_SECRET: "KiKRft8MajLabQId7pjSsa3OfvJAXN9NENi0tVRTX3Vbthr6iClEDZZtbyGuD9M8UbKpK2E8R4xJYUolZxg1nVa1iZwhQPi5ionOKdpIs4de2bmUaZ0qWi4MdBmdwDvF"
      USE_PASSWORD_USER_ATTRIBUTE_SIMILARITY_VALIDATOR: "True"
      USE_PASSWORD_MINIMUM_LENGTH_VALIDATOR: "True"
      PASSWORD_MINIMUM_LENGTH: "6"
      USE_PASSWORD_COMMON_VALIDATOR: "True"
      USE_PASSWORD_NUMERIC_VALIDATOR: "True"
<<<<<<< HEAD
      FRONTEND_URL: "http://localhost:3000/login/"
=======
      FRONTEND_URL: "http://localhost:3000/"
      SOCIAL_AUTH_GITHUB_REDIRECT_URL: "http://localhost:3000/"
      SOCIAL_AUTH_GITHUB_KEY: "25fc5ab2bdfca0e70c63"
      SOCIAL_AUTH_GITHUB_SECRET: "ff981a6390929445153092d0dbbf4a507c0ecf8b"
      # SOCIAL_AUTH_CLIENT_ID: "vBn4KsOCthm7TWzMH0kVV0dXkUPJEtOQwaLu0eoC"
      # SOCIAL_AUTH_CLIENT_SECRET: "0aYDOHUNAxK4MjbnYOHhfrKx8Ezj3jd7aKq2C7yRDZ6FbAL4SgRFxY8N6GbB6IGyCgpT6pmQ5pEVJmH7mIEUJxyXKbta7ebxULLULjXwnJYGhUgT2hPyCfptkWFhsZVV"
>>>>>>> 3c303841
      EMAIL_HOST: "smtp.sendgrid.net"
      EMAIL_HOST_USER: "apikey"
      EMAIL_HOST_PASSWORD: "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"
      EMAIL_PORT: "587"
      EMAIL_USE_TLS: "False"
<<<<<<< HEAD
      EMAIL_SUBJECT_PREFIX: "NO REPLY: Transparent Path - "
      EMAIL_BACKEND: "SMTP"
      DEFAULT_FROM_EMAIL: "admin@buildly.io"
      RESETPASS_CONFIRM_URL_PATH: "reset-password-confirm/"
#      LDAP_ENABLE: "True"
#      LDAP_HOST: "ldap://openldap_server:389"
#      LDAP_USERNAME: "cn=admin,dc=example,dc=org"
#      LDAP_PASSWORD: "admin"
#      LDAP_BASE_DN: "dc=example,dc=org"
#      LDAP_USERNAME_FIELD_SEARCH: "uid"
#
#  openldap-server:
#    container_name: openldap_server
#    image: osixia/openldap:1.3.0
=======
      EMAIL_SUBJECT_PREFIX: "NO REPLY: Buildly - "
      EMAIL_BACKEND: "SMTP"
      DEFAULT_FROM_EMAIL: "admin@buildly.io"
      RESETPASS_CONFIRM_URL_PATH: "reset-password-confirm/"
>>>>>>> 3c303841

volumes:
  static-content:<|MERGE_RESOLUTION|>--- conflicted
+++ resolved
@@ -67,22 +67,12 @@
       PASSWORD_MINIMUM_LENGTH: "6"
       USE_PASSWORD_COMMON_VALIDATOR: "True"
       USE_PASSWORD_NUMERIC_VALIDATOR: "True"
-<<<<<<< HEAD
       FRONTEND_URL: "http://localhost:3000/login/"
-=======
-      FRONTEND_URL: "http://localhost:3000/"
-      SOCIAL_AUTH_GITHUB_REDIRECT_URL: "http://localhost:3000/"
-      SOCIAL_AUTH_GITHUB_KEY: "25fc5ab2bdfca0e70c63"
-      SOCIAL_AUTH_GITHUB_SECRET: "ff981a6390929445153092d0dbbf4a507c0ecf8b"
-      # SOCIAL_AUTH_CLIENT_ID: "vBn4KsOCthm7TWzMH0kVV0dXkUPJEtOQwaLu0eoC"
-      # SOCIAL_AUTH_CLIENT_SECRET: "0aYDOHUNAxK4MjbnYOHhfrKx8Ezj3jd7aKq2C7yRDZ6FbAL4SgRFxY8N6GbB6IGyCgpT6pmQ5pEVJmH7mIEUJxyXKbta7ebxULLULjXwnJYGhUgT2hPyCfptkWFhsZVV"
->>>>>>> 3c303841
       EMAIL_HOST: "smtp.sendgrid.net"
       EMAIL_HOST_USER: "apikey"
       EMAIL_HOST_PASSWORD: "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"
       EMAIL_PORT: "587"
       EMAIL_USE_TLS: "False"
-<<<<<<< HEAD
       EMAIL_SUBJECT_PREFIX: "NO REPLY: Transparent Path - "
       EMAIL_BACKEND: "SMTP"
       DEFAULT_FROM_EMAIL: "admin@buildly.io"
@@ -97,12 +87,6 @@
 #  openldap-server:
 #    container_name: openldap_server
 #    image: osixia/openldap:1.3.0
-=======
-      EMAIL_SUBJECT_PREFIX: "NO REPLY: Buildly - "
-      EMAIL_BACKEND: "SMTP"
-      DEFAULT_FROM_EMAIL: "admin@buildly.io"
-      RESETPASS_CONFIRM_URL_PATH: "reset-password-confirm/"
->>>>>>> 3c303841
 
 volumes:
   static-content: