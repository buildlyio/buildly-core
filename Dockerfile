--- conflicted
+++ resolved
@@ -25,8 +25,4 @@
 ENTRYPOINT ["bash", "/code/scripts/docker-entrypoint.sh"]
 
 # Specify tag name to be created on github
-<<<<<<< HEAD
 LABEL version="0.9.2"
-=======
-LABEL version="0.9.1"
->>>>>>> 94e06bac
