--- conflicted
+++ resolved
@@ -435,12 +435,7 @@
 class TestCoreUserRead(object):
 
     keys = {'id', 'core_user_uuid', 'first_name', 'last_name', 'email', 'username', 'is_active', 'title',
-<<<<<<< HEAD
-            'contact_info','privacy_disclaimer_accepted', 'organization', 'core_groups', 'email_preferences', 'push_preferences', 'user_timezone'}
-=======
-            'contact_info', 'privacy_disclaimer_accepted', 'organization', 'core_groups', 'user_type', 'survey_status'}
->>>>>>> d2c6201d
-
+            'contact_info','privacy_disclaimer_accepted', 'organization', 'core_groups', 'email_preferences', 'push_preferences', 'user_timezone','user_type', 'survey_status'}
     def test_coreuser_list(self, request_factory, org_member):
         factories.CoreUser.create(organization=org_member.organization, username='another_user')  # 2nd user of the org
         factories.CoreUser.create(organization=factories.Organization(name='another otg'),
