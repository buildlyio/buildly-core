import pytest

from core.serializers import OrganizationSerializer, CoreGroupSerializer, CoreUserSerializer
from core.tests.fixtures import core_group, org, org_member

@pytest.mark.django_db()
def test_org_serializer(request_factory, org):
    request = request_factory.get('')
    serializer = OrganizationSerializer(org, context={'request': request})
    data = serializer.data
<<<<<<< HEAD

    keys = [
        'id',
        'organization_uuid',
        'name',
        'description',
        'organization_url',
        'create_date',
        'edit_date',
        'oauth_domains',
        'date_format',
        'phone',
        'industries',
        'allow_import_export',
        'radius',
        'organization_type'
    ]
=======
    keys = ['id',
            'organization_uuid',
            'name',
            'description',
            'organization_url',
            'create_date',
            'edit_date',
            'oauth_domains',
            'date_format',
            'phone',
            'industries',
            'stripe_subscription_details',
            ]
>>>>>>> d2c6201d
    assert set(data.keys()) == set(keys)


@pytest.mark.django_db()
def test_core_groups_serializer(request_factory, core_group):
    request = request_factory.get('')
    serializer = CoreGroupSerializer(core_group, context={'request': request})
    data = serializer.data
    keys = ['id',
            'uuid',
            'name',
            'is_global',
            'is_org_level',
            'permissions',
            'organization',
            'workflowlevel1s',
            'workflowlevel2s',
            ]
    assert set(data.keys()) == set(keys)
    assert isinstance(data['organization'], str)


@pytest.mark.django_db()
def test_core_user_serializer(request_factory, org_member):
    request = request_factory.get('')
    serializer = CoreUserSerializer(org_member, context={'request': request})
    data = serializer.data
    keys = ['id',
            'core_user_uuid',
            'first_name',
            'last_name',
            'email',
            'username',
            'is_active',
            'title',
            'contact_info',
            'privacy_disclaimer_accepted',
            'organization',
            'core_groups',
<<<<<<< HEAD
            'email_preferences', 'push_preferences', 'user_timezone',
=======
            'user_type',
            'survey_status'
>>>>>>> d2c6201d
            ]
    assert set(data.keys()) == set(keys)
    assert isinstance(data['organization'], dict)<|MERGE_RESOLUTION|>--- conflicted
+++ resolved
@@ -8,7 +8,6 @@
     request = request_factory.get('')
     serializer = OrganizationSerializer(org, context={'request': request})
     data = serializer.data
-<<<<<<< HEAD
 
     keys = [
         'id',
@@ -24,23 +23,9 @@
         'industries',
         'allow_import_export',
         'radius',
-        'organization_type'
+        'organization_type',
+        'stripe_subscription_details'
     ]
-=======
-    keys = ['id',
-            'organization_uuid',
-            'name',
-            'description',
-            'organization_url',
-            'create_date',
-            'edit_date',
-            'oauth_domains',
-            'date_format',
-            'phone',
-            'industries',
-            'stripe_subscription_details',
-            ]
->>>>>>> d2c6201d
     assert set(data.keys()) == set(keys)
 
 
@@ -80,12 +65,9 @@
             'privacy_disclaimer_accepted',
             'organization',
             'core_groups',
-<<<<<<< HEAD
             'email_preferences', 'push_preferences', 'user_timezone',
-=======
             'user_type',
             'survey_status'
->>>>>>> d2c6201d
             ]
     assert set(data.keys()) == set(keys)
     assert isinstance(data['organization'], dict)