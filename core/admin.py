from django.contrib import admin
from django.contrib.auth.admin import UserAdmin
from django.utils.translation import ugettext_lazy as _

from core.models import CoreUser, CoreGroup, CoreSites, EmailTemplate, \
    Industry, LogicModule, Organization, OrganizationType, Consortium


class LogicModuleAdmin(admin.ModelAdmin):
    list_display = ('name',)
    list_filter = ('name',)


class CoreSitesAdmin(admin.ModelAdmin):
    list_display = ('name',)
    display = 'Core Site'
    list_filter = ('name',)
    search_fields = ('name',)


class OrganizationTypeAdmin(admin.ModelAdmin):
    list_display = ('name',)
    display = 'Organization Type'


class OrganizationAdmin(admin.ModelAdmin):
    list_display = ('name', 'organization_type', 'create_date', 'edit_date')
    display = 'Organization'


class CoreGroupAdmin(admin.ModelAdmin):
    list_display = ('id', 'name', 'organization', 'is_global', 'is_org_level', 'is_default', 'permissions')
    display = 'Core Group'
    search_fields = ('name', 'organization__name', )


class CoreUserAdmin(UserAdmin):
<<<<<<< HEAD
    list_display = ('username', 'first_name', 'last_name', 'organization', 'title', 'is_active', 'user_timezone')
=======
    list_display = ('username', 'first_name', 'last_name', 'email', 'organization', 'is_active')
>>>>>>> 3c303841
    display = 'Core User'
    list_filter = ('is_staff', 'organization')
    search_fields = ('first_name', 'last_name', 'username', 'title', 'organization__name', )
    fieldsets = (
        (None, {'fields': ('username', 'password')}),
        (_('Personal info'), {'fields': ('title', 'first_name', 'last_name', 'email', 'contact_info',
                                         'organization', 'user_timezone')}),
        (_('Permissions'), {'fields': ('is_active', 'is_staff', 'is_superuser', 'core_groups', 'user_permissions')}),
        (_('Preferences'), {'fields': ('email_preferences', 'push_preferences')}),
        (_('Important dates'), {'fields': ('last_login', 'date_joined', 'create_date', 'edit_date')}),
    )
    filter_horizontal = ('core_groups', 'user_permissions', )

    def get_fieldsets(self, request, obj=None):

        if not obj:
            return self.add_fieldsets

        fieldsets = super().get_fieldsets(request, obj)

        if not request.user.is_superuser:
            fieldsets[2][1]['fields'] = ('is_active', 'is_staff')
        else:
            fieldsets[2][1]['fields'] = ('is_active', 'is_staff', 'is_superuser', 'core_groups', 'user_permissions')

        return fieldsets


class EmailTemplateAdmin(admin.ModelAdmin):
    list_display = ('organization', 'type')
    display = 'Email Template'


admin.site.register(LogicModule, LogicModuleAdmin)
admin.site.register(Organization, OrganizationAdmin)
admin.site.register(OrganizationType, OrganizationTypeAdmin)
admin.site.register(CoreGroup, CoreGroupAdmin)
admin.site.register(CoreUser, CoreUserAdmin)
admin.site.register(CoreSites, CoreSitesAdmin)
admin.site.register(EmailTemplate, EmailTemplateAdmin)
admin.site.register(Industry)
admin.site.register(Consortium)<|MERGE_RESOLUTION|>--- conflicted
+++ resolved
@@ -35,11 +35,7 @@
 
 
 class CoreUserAdmin(UserAdmin):
-<<<<<<< HEAD
     list_display = ('username', 'first_name', 'last_name', 'organization', 'title', 'is_active', 'user_timezone')
-=======
-    list_display = ('username', 'first_name', 'last_name', 'email', 'organization', 'is_active')
->>>>>>> 3c303841
     display = 'Core User'
     list_filter = ('is_staff', 'organization')
     search_fields = ('first_name', 'last_name', 'username', 'title', 'organization__name', )
