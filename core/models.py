--- conflicted
+++ resolved
@@ -416,7 +416,6 @@
     endpoint_name = models.CharField(blank=True, null=True, max_length=255)
     docs_endpoint = models.CharField(blank=True, null=True, max_length=255)
     api_specification = JSONField(blank=True, null=True)
-<<<<<<< HEAD
     swagger_version = models.CharField(max_length=50, null=True, blank=True)
     core_groups = models.ManyToManyField(
         CoreGroup,
@@ -425,10 +424,7 @@
         related_name='logic_module_set',
         related_query_name='logic_module',
     )
-=======
-    core_groups = models.ManyToManyField(CoreGroup, verbose_name='Logic Module groups', blank=True,
-                                         related_name='logic_module_set', related_query_name='logic_module')
->>>>>>> 99add421
+
     create_date = models.DateTimeField(null=True, blank=True)
     edit_date = models.DateTimeField(null=True, blank=True)
 
