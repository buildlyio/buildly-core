--- conflicted
+++ resolved
@@ -1,16 +1,9 @@
 from .coregroup import CoreGroupViewSet  # noqa
 from .coreuser import CoreUserViewSet  # noqa
-<<<<<<< HEAD
 from .organization import OrganizationViewSet, OrganizationTypeViewSet
 from .consortium import ConsortiumViewSet  # noqa
 from .logicmodule import LogicModuleViewSet  # noqa
 from .partner import PartnerViewSet  # noqa
 from .stripe import StripeViewSet # noqa# noqa
 from .oauth import AccessTokenViewSet, ApplicationViewSet, RefreshTokenViewSet, LoginView  # noqa
-=======
-from .oauth import AccessTokenViewSet, ApplicationViewSet, RefreshTokenViewSet  # noqa
-from .organization import OrganizationViewSet  # noqa
-from .logicmodule import LogicModuleViewSet  # noqa
-from .partner import PartnerViewSet  # noqa
 from .subscription import SubscriptionViewSet
->>>>>>> df7c5eb5
