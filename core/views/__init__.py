from .coregroup import CoreGroupViewSet  # noqa
from .coreuser import CoreUserViewSet  # noqa
from .oauth import AccessTokenViewSet, ApplicationViewSet, RefreshTokenViewSet  # noqa
<<<<<<< HEAD
from .organization import OrganizationViewSet, OrganizationTypeViewSet  # noqa
from .consortium import ConsortiumViewSet  # noqa
from .logicmodule import LogicModuleViewSet  # noqa
=======
from .organization import OrganizationViewSet  # noqa
from .logicmodule import LogicModuleViewSet  # noqa
from .partner import PartnerViewSet  # noqa
from .stripe import StripeViewSet # noqa# noqa
>>>>>>> d2c6201d
<|MERGE_RESOLUTION|>--- conflicted
+++ resolved
@@ -1,13 +1,8 @@
 from .coregroup import CoreGroupViewSet  # noqa
 from .coreuser import CoreUserViewSet  # noqa
 from .oauth import AccessTokenViewSet, ApplicationViewSet, RefreshTokenViewSet  # noqa
-<<<<<<< HEAD
 from .organization import OrganizationViewSet, OrganizationTypeViewSet  # noqa
 from .consortium import ConsortiumViewSet  # noqa
 from .logicmodule import LogicModuleViewSet  # noqa
-=======
-from .organization import OrganizationViewSet  # noqa
-from .logicmodule import LogicModuleViewSet  # noqa
 from .partner import PartnerViewSet  # noqa
-from .stripe import StripeViewSet # noqa# noqa
->>>>>>> d2c6201d
+from .stripe import StripeViewSet # noqa# noqa