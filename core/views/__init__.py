--- conflicted
+++ resolved
@@ -1,12 +1,8 @@
 from .coregroup import CoreGroupViewSet  # noqa
 from .coreuser import CoreUserViewSet  # noqa
 from .organization import OrganizationViewSet, OrganizationTypeViewSet
-from .consortium import ConsortiumViewSet  # noqa
 from .logicmodule import LogicModuleViewSet  # noqa
 from .partner import PartnerViewSet  # noqa
 from .stripe import StripeViewSet # noqa# noqa
 from .oauth import AccessTokenViewSet, ApplicationViewSet, RefreshTokenViewSet, LoginView  # noqa
-<<<<<<< HEAD
-=======
 from .subscription import SubscriptionViewSet
->>>>>>> 10120fe0
