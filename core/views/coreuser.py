from urllib.parse import urljoin

from django.conf import settings
from django.db import transaction
from django.shortcuts import get_object_or_404
from rest_framework import mixins, permissions, status, viewsets
from rest_framework.decorators import action
from rest_framework.response import Response
import django_filters
import jwt
from drf_yasg.utils import swagger_auto_schema
from django.http import Http404
from rest_framework.views import APIView
from rest_framework.permissions import AllowAny

from core.models import CoreUser, Organization
from core.serializers import (CoreUserSerializer, CoreUserWritableSerializer, CoreUserInvitationSerializer,
                              CoreUserResetPasswordSerializer, CoreUserResetPasswordCheckSerializer,
<<<<<<< HEAD
                              CoreUserResetPasswordConfirmSerializer, CoreUserUpdateOrganizationSerializer,
                              CoreUserEmailNotificationSerializer, CoreUserProfileSerializer)
=======
                              CoreUserResetPasswordConfirmSerializer, CoreUserEmailAlertSerializer,
                              CoreUserProfileSerializer, CoreUserUpdateOrganizationSerializer,
                              CoreUserEmailNotificationSerializer)

from django.http import Http404
from rest_framework.views import APIView
from rest_framework.permissions import AllowAny

>>>>>>> f41306f3
from core.permissions import AllowAuthenticatedRead, AllowOnlyOrgAdmin, IsOrgMember
from core.swagger import (
    COREUSER_INVITE_RESPONSE,
    COREUSER_INVITE_CHECK_RESPONSE,
    COREUSER_RESETPASS_RESPONSE,
    DETAIL_RESPONSE,
    SUCCESS_RESPONSE,
    TOKEN_QUERY_PARAM,
)
from core.jwt_utils import create_invitation_token
from core.email_utils import send_email
import logging
# from datetime import datetime
# from dateutil import tz
# from twilio.rest import Client
logger = logging.getLogger(__name__)


class CoreUserViewSet(
    mixins.ListModelMixin,
    mixins.RetrieveModelMixin,
    mixins.CreateModelMixin,
    mixins.UpdateModelMixin,
    viewsets.GenericViewSet,
):
    """
    A core user is an extension of the default User object.  A core user is also the primary relationship for identity
    and access to a logged in user. They are associated with an organization, Group (for permission though WorkflowTeam)
    and WorkflowLevel 1 (again through WorkflowTeam)

    title:
    A core user is an extension of the default User object.

    description:
    A core user is also the primary relationship for identity and access to a logged in user.
    They are associated with an organization, Group (for permission though WorkflowTeam)
    and WorkflowLevel 1 (again through WorkflowTeam)

    retrieve:
    Return the given core user.

    list:
    Return a list of all the existing core users.

    create:
    Create a new core user instance.
    """

    SERIALIZERS_MAP = {
        'default': CoreUserSerializer,
        'create': CoreUserWritableSerializer,
        'update': CoreUserWritableSerializer,
        'update_profile': CoreUserProfileSerializer,
        'partial_update': CoreUserWritableSerializer,
        'update_profile': CoreUserProfileSerializer,
        'invite': CoreUserInvitationSerializer,
        'reset_password': CoreUserResetPasswordSerializer,
        'reset_password_check': CoreUserResetPasswordCheckSerializer,
        'reset_password_confirm': CoreUserResetPasswordConfirmSerializer,
<<<<<<< HEAD
        'update_org': CoreUserUpdateOrganizationSerializer,
        'notification': CoreUserEmailNotificationSerializer,
=======
        'alert': CoreUserEmailAlertSerializer,
        'update_org': CoreUserUpdateOrganizationSerializer,
        'notification': CoreUserEmailNotificationSerializer,
        'alert': CoreUserEmailAlertSerializer,
>>>>>>> f41306f3
    }

    def list(self, request, *args, **kwargs):
        # Use this queryset or the django-filters lib will not work
        queryset = self.filter_queryset(self.get_queryset())
        if not request.user.is_global_admin:
            organization_id = request.user.organization_id
            queryset = queryset.filter(organization_id=organization_id)
        serializer = self.get_serializer(
            instance=queryset, context={'request': request}, many=True
        )
        return Response(serializer.data)

    def retrieve(self, request, *args, **kwargs):
        queryset = self.queryset
        user = get_object_or_404(queryset, pk=kwargs.get('pk'))
        serializer = self.get_serializer(instance=user, context={'request': request})
        return Response(serializer.data)

    @action(methods=['GET'], detail=False)
    def me(self, request, *args, **kwargs):
        """
        Gives you the user information based on the user token sent within the request.
        """
        user = request.user
        serializer = self.get_serializer(instance=user, context={'request': request})
        return Response(serializer.data)

    @swagger_auto_schema(
        methods=['post'],
        request_body=CoreUserInvitationSerializer,
        responses=COREUSER_INVITE_RESPONSE,
    )
    @action(methods=['POST'], detail=False)
    def invite(self, request, *args, **kwargs):
        """
        This endpoint is used to invite multiple user at the same time.
        It's expected a list of email, for example:
        {
            'emails': ['john@example.com', 'paul@example.com']
        }
        """
        serializer = self.get_serializer(data=request.data)
        serializer.is_valid(raise_exception=True)
        links = self.perform_invite(serializer)

        return Response(
            {'detail': 'The invitations were sent successfully.', 'invitations': links},
            status=status.HTTP_200_OK,
        )

    @swagger_auto_schema(
        methods=['get'],
        responses=COREUSER_INVITE_CHECK_RESPONSE,
        manual_parameters=[TOKEN_QUERY_PARAM],
    )
    @action(methods=['GET'], detail=False)
    def invite_check(self, request, *args, **kwargs):
        """
        This endpoint is used to validate invitation token and return
        the information about email and organization
        """
        try:
            token = self.request.query_params['token']
        except KeyError:
            return Response(
                {'detail': 'No token is provided.'}, status.HTTP_401_UNAUTHORIZED
            )
        try:
            decoded = jwt.decode(token, settings.SECRET_KEY, algorithms='HS256')
        except jwt.DecodeError:
            return Response(
                {'detail': 'Token is not valid.'}, status.HTTP_401_UNAUTHORIZED
            )
        except jwt.ExpiredSignatureError:
            return Response(
                {'detail': 'Token is expired.'}, status.HTTP_401_UNAUTHORIZED
            )

        if CoreUser.objects.filter(email=decoded['email']).exists():
            return Response(
                {'detail': 'Token has been used.'}, status.HTTP_401_UNAUTHORIZED
            )

        organization = (
            Organization.objects.values('organization_uuid', 'name').get(
                organization_uuid=decoded['org_uuid']
            )
            if decoded['org_uuid']
            else None
        )

        return Response(
            {'email': decoded['email'], 'organization': organization},
            status=status.HTTP_200_OK,
        )

    @transaction.atomic
    def perform_invite(self, serializer):

        reg_location = urljoin(settings.FRONTEND_URL, settings.REGISTRATION_URL_PATH)
        reg_location = reg_location + '?token={}'
        email_addresses = serializer.validated_data.get('emails')
        user = self.request.user

        organization = user.organization
        registered_emails = CoreUser.objects.filter(
            email__in=email_addresses
        ).values_list('email', flat=True)

        links = []
        for email_address in email_addresses:
            if email_address not in registered_emails:
                # create or update an invitation

                token = create_invitation_token(email_address, organization)

                # build the invitation link
                invitation_link = self.request.build_absolute_uri(
                    reg_location.format(token)
                )
                links.append(invitation_link)

                # create the used context for the E-mail templates
                context = {
                    'invitation_link': invitation_link,
                    'org_admin_name': user.name if hasattr(user, 'coreuser') else '',
                    'organization_name': organization.name if organization else '',
                }
                subject = 'Application Access'  # TODO we need to make this dynamic
                template_name = 'email/coreuser/invitation.txt'
                html_template_name = 'email/coreuser/invitation.html'
                send_email(
                    email_address, subject, context, template_name, html_template_name
                )

        return links

    @swagger_auto_schema(
        methods=['post'],
        request_body=CoreUserResetPasswordSerializer,
        responses=COREUSER_RESETPASS_RESPONSE,
    )
    @action(methods=['POST'], detail=False)
    def reset_password(self, request, *args, **kwargs):
        """
        This endpoint is used to request password resetting.
        It requests the Email field
        """
        logger.warning('EMAIL EVENT!')
        serializer = self.get_serializer(data=request.data)
        serializer.is_valid(raise_exception=True)
        count = serializer.save()
        return Response(
            {
                'detail': 'The reset password link was sent successfully.',
                'count': count,
            },
            status=status.HTTP_200_OK,
        )

    @swagger_auto_schema(
        methods=['post'],
        request_body=CoreUserResetPasswordCheckSerializer,
        responses=SUCCESS_RESPONSE,
    )
    @action(methods=['POST'], detail=False)
    def reset_password_check(self, request, *args, **kwargs):
        """
        This endpoint is used to check that token is valid.
        """
        serializer = self.get_serializer(data=request.data)
        return Response({'success': serializer.is_valid()}, status=status.HTTP_200_OK)

    @swagger_auto_schema(
        methods=['post'],
        request_body=CoreUserResetPasswordConfirmSerializer,
        responses=DETAIL_RESPONSE,
    )
    @action(methods=['POST'], detail=False)
    def reset_password_confirm(self, request, *args, **kwargs):
        """
        This endpoint is used to change password if the token is valid
        """
        serializer = self.get_serializer(data=request.data)
        serializer.is_valid(raise_exception=True)
        serializer.save()
        return Response(
            {'detail': 'The password was changed successfully.'},
            status=status.HTTP_200_OK,
        )

    def get_serializer_class(self):
        action_ = getattr(self, 'action', 'default')
        return self.SERIALIZERS_MAP.get(action_, self.SERIALIZERS_MAP['default'])

    def get_permissions(self):
        if hasattr(self, 'action'):
            # different permissions when creating a new user or resetting password
<<<<<<< HEAD
            if self.action in ['create',
                               'reset_password',
                               'reset_password_check',
                               'reset_password_confirm',
                               'invite_check',
                               'update_profile']:
=======
            if self.action in [
                'create',
                'reset_password',
                'reset_password_check',
                'reset_password_confirm',
                'invite_check',
                'update_profile',
            ]:
>>>>>>> f41306f3
                return [permissions.AllowAny()]

            if self.action in ['update', 'partial_update', 'invite']:
                return [AllowOnlyOrgAdmin(), IsOrgMember()]
            if self.action in ['invite']:
                return [AllowOnlyOrgAdmin(), IsOrgMember()]

        return super(CoreUserViewSet, self).get_permissions()

    filterset_fields = ('organization__organization_uuid',)
    filter_backends = (django_filters.rest_framework.DjangoFilterBackend,)
    queryset = CoreUser.objects.all()
    permission_classes = (AllowAuthenticatedRead,)

<<<<<<< HEAD
=======
    color_codes = {
        'error': '#cc3300',
        'info': '#2196F3',
        'success': '#339900'
    }

    @swagger_auto_schema(methods=['post'],
                         request_body=CoreUserEmailAlertSerializer,
                         responses=SUCCESS_RESPONSE)
    @action(methods=['POST'], detail=False)
    def alert(self, request, *args, **kwargs):
        """
        a)Request alert message and uuid of organization
        b)Access user uuids for that respective organization
        c)Check if opted for email alert service
        d)Send Email to the user's email with alert message
        """
        serializer = self.get_serializer(data=request.data)
        serializer.is_valid(raise_exception=True)
        org_uuid = request.data['organization_uuid']
        messages = request.data['messages']
        try:
            for message in messages:
                # try:
                #     time_tuple = datetime.strptime(message['date_time'], "%Y-%m-%dT%H:%M:%S%z")
                # except ValueError:
                #     time_tuple = datetime.strptime(message['date_time'], "%Y-%m-%dT%H:%M:%S.%f%z")
                # message['date_time'] = time_tuple.replace(tzinfo=tz.gettz('UTC'))
                subject = '{} Alert'.format(message['parameter'].capitalize())
                if message.get('shipment_id'):
                    message['shipment_url'] = urljoin(settings.FRONTEND_URL,
                                                  '/app/shipment/edit/:'+str(message['shipment_id']))
                else:
                    message['shipment_url'] = None
                message['color'] = self.color_codes.get(message['severity'])
                context = {
                    'message': message,
                }
                template_name = 'email/coreuser/shipment_alert.txt'
                html_template_name = 'email/coreuser/shipment_alert.html'
                # TODO send email via preferences
                core_users = CoreUser.objects.filter(organization__organization_uuid=org_uuid)
                for user in core_users:
                    email_address = user.email
                    preferences = user.email_preferences
                    if preferences and (preferences.get('environmental', None) or preferences.get('geofence', None)):
                        # user_timezone = user.user_timezone
                        # if user_timezone:
                        #     local_zone = tz.gettz(user_timezone)
                        #     message['date_time'] = message['date_time'].astimezone(local_zone)
                        # else:
                        #     message['date_time'] = time_tuple.strftime("%B %d, %Y, %I:%M %p")+" (UTC)"
                        send_email(email_address, subject, context, template_name, html_template_name)
        except Exception as ex:
            print('Exception: ', ex)
        return Response(
            {
                'detail': 'The alert messages were sent successfully on email.',
            }, status=status.HTTP_200_OK)
        # This code is commented out as in future, It will need to impliment message service.
        # for phone in phones:
        #     phone_number = phone
        #     account_sid = os.environ['TWILIO_ACCOUNT_SID']
        #     auth_token = os.environ['TWILIO_AUTH_TOKEN']
        #     client = Client(account_sid, auth_token)
        #     message = client.messages.create(
        #                     body=alert_message,
        #                     from_='+15082068927',
        #                     to=phone_number
        #                 )
        #     print(message.sid)

>>>>>>> f41306f3
    @action(detail=True, methods=['patch'], name='Update Profile')
    def update_profile(self, request, pk=None, *args, **kwargs):
        """
        Update a user Profile
        """
        # the particular user in CoreUser table
        user = self.get_object()
        serializer = CoreUserProfileSerializer(user, data=request.data, partial=True)
        serializer.is_valid(raise_exception=True)
        serializer.save()
        return Response(serializer.data)

    @action(detail=False, methods=['patch'], name='Update Organization', url_path='update_org/(?P<pk>\d+)')
    def update_info(self, request, pk=None, *args, **kwargs):
        """
        Update a user Organization
        """
        # the particular user in CoreUser table
        user = self.get_object()
        serializer = CoreUserUpdateOrganizationSerializer(user, data=request.data, partial=True)
        serializer.is_valid(raise_exception=True)
        serializer.save()
        return Response(serializer.data)

    @swagger_auto_schema(methods=['post'], request_body=CoreUserEmailNotificationSerializer, responses=SUCCESS_RESPONSE)
    @action(methods=['POST'], detail=False)
    def notification(self, request, *args, **kwargs):
        """
        a)Request notification and uuid of organization
        b)Access user uuids for that respective organization
        c)Send Email to the user's email with notification
        """
        serializer = self.get_serializer(data=request.data)
        serializer.is_valid(raise_exception=True)
        org_uuid = request.data['organization_uuid']
        message = request.data['notification_messages']
        try:

            subject = 'Notification Message'
            context = {
                'message': message,
            }
            template_name = 'email/coreuser/user_notification.txt'
            html_template_name = 'email/coreuser/user_notification.html'
            core_users = CoreUser.objects.filter(organization__organization_uuid=org_uuid)
            for user in core_users:
                email_address = user.email
                send_email(email_address, subject, context, template_name, html_template_name)
        except Exception as ex:
            print('Exception: ', ex)
<<<<<<< HEAD
        return Response(
            {
                'detail': 'The notification were sent successfully on email.',
            }, status=status.HTTP_200_OK)
=======

        return Response(
            {
                'detail': 'The notification were sent successfully on email.',
            }, status=status.HTTP_200_OK)

    @swagger_auto_schema(
        methods=['post'],
        request_body=CoreUserEmailAlertSerializer,
        responses=SUCCESS_RESPONSE,
    )
    @action(methods=['POST'], detail=False)
    def alert(self, request, *args, **kwargs):
        """
        a)Request alert message and uuid of organization
        b)Access user uuids for that respective organization
        c)Check if opted for email alert service
        d)Send Email to the user's email with alert message
        """
        serializer = self.get_serializer(data=request.data)
        serializer.is_valid(raise_exception=True)
        org_uuid = request.data['organization_uuid']
        messages = request.data['messages']
        try:
            for message in messages:
                # try:
                #     time_tuple = datetime.strptime(message['date_time'], "%Y-%m-%dT%H:%M:%S%z")
                # except ValueError:
                #     time_tuple = datetime.strptime(message['date_time'], "%Y-%m-%dT%H:%M:%S.%f%z")
                # message['date_time'] = time_tuple.replace(tzinfo=tz.gettz('UTC'))
                subject = '{} Alert'.format(message['parameter'].capitalize())
                if message.get('shipment_id'):
                    message['shipment_url'] = urljoin(
                        settings.FRONTEND_URL,
                        '/app/shipment/edit/:' + str(message['shipment_id']),
                    )
                else:
                    message['shipment_url'] = None
                message['color'] = color_codes.get(message['severity'])
                context = {'message': message}
                template_name = 'email/coreuser/shipment_alert.txt'
                html_template_name = 'email/coreuser/shipment_alert.html'
                # TODO send email via preferences
                core_users = CoreUser.objects.filter(
                    organization__organization_uuid=org_uuid
                )
                for user in core_users:
                    email_address = user.email
                    preferences = user.email_preferences
                    if preferences and (
                        preferences.get('environmental', None)
                        or preferences.get('geofence', None)
                    ):
                        # user_timezone = user.user_timezone
                        # if user_timezone:
                        #     local_zone = tz.gettz(user_timezone)
                        #     message['date_time'] = message['date_time'].astimezone(local_zone)
                        # else:
                        #     message['date_time'] = time_tuple.strftime("%B %d, %Y, %I:%M %p")+" (UTC)"
                        send_email(
                            email_address,
                            subject,
                            context,
                            template_name,
                            html_template_name,
                        )
        except Exception as ex:
            print('Exception: ', ex)
        return Response(
            {'detail': 'The alert messages were sent successfully on email.'},
            status=status.HTTP_200_OK,
        )
        # This code is commented out as in future, It will need to impliment message service.
        # for phone in phones:
        #     phone_number = phone
        #     account_sid = os.environ['TWILIO_ACCOUNT_SID']
        #     auth_token = os.environ['TWILIO_AUTH_TOKEN']
        #     client = Client(account_sid, auth_token)
        #     message = client.messages.create(
        #                     body=alert_message,
        #                     from_='+15082068927',
        #                     to=phone_number
        #                 )
        #     print(message.sid)

    @action(detail=True, methods=['patch'], name='Update Profile')
    def update_profile(self, request, pk=None, *args, **kwargs):
        """
        Update a user Profile
        """
        # the particular user in CoreUser table
        user = self.get_object()
        serializer = CoreUserProfileSerializer(user, data=request.data, partial=True)
        serializer.is_valid(raise_exception=True)
        serializer.save()
        return Response(serializer.data)


color_codes = {'error': '#cc3300', 'info': '#2196F3', 'success': '#339900'}
>>>>>>> f41306f3
<|MERGE_RESOLUTION|>--- conflicted
+++ resolved
@@ -16,10 +16,6 @@
 from core.models import CoreUser, Organization
 from core.serializers import (CoreUserSerializer, CoreUserWritableSerializer, CoreUserInvitationSerializer,
                               CoreUserResetPasswordSerializer, CoreUserResetPasswordCheckSerializer,
-<<<<<<< HEAD
-                              CoreUserResetPasswordConfirmSerializer, CoreUserUpdateOrganizationSerializer,
-                              CoreUserEmailNotificationSerializer, CoreUserProfileSerializer)
-=======
                               CoreUserResetPasswordConfirmSerializer, CoreUserEmailAlertSerializer,
                               CoreUserProfileSerializer, CoreUserUpdateOrganizationSerializer,
                               CoreUserEmailNotificationSerializer)
@@ -28,7 +24,6 @@
 from rest_framework.views import APIView
 from rest_framework.permissions import AllowAny
 
->>>>>>> f41306f3
 from core.permissions import AllowAuthenticatedRead, AllowOnlyOrgAdmin, IsOrgMember
 from core.swagger import (
     COREUSER_INVITE_RESPONSE,
@@ -88,15 +83,10 @@
         'reset_password': CoreUserResetPasswordSerializer,
         'reset_password_check': CoreUserResetPasswordCheckSerializer,
         'reset_password_confirm': CoreUserResetPasswordConfirmSerializer,
-<<<<<<< HEAD
-        'update_org': CoreUserUpdateOrganizationSerializer,
-        'notification': CoreUserEmailNotificationSerializer,
-=======
         'alert': CoreUserEmailAlertSerializer,
         'update_org': CoreUserUpdateOrganizationSerializer,
         'notification': CoreUserEmailNotificationSerializer,
         'alert': CoreUserEmailAlertSerializer,
->>>>>>> f41306f3
     }
 
     def list(self, request, *args, **kwargs):
@@ -296,14 +286,7 @@
     def get_permissions(self):
         if hasattr(self, 'action'):
             # different permissions when creating a new user or resetting password
-<<<<<<< HEAD
-            if self.action in ['create',
-                               'reset_password',
-                               'reset_password_check',
-                               'reset_password_confirm',
-                               'invite_check',
-                               'update_profile']:
-=======
+
             if self.action in [
                 'create',
                 'reset_password',
@@ -312,7 +295,7 @@
                 'invite_check',
                 'update_profile',
             ]:
->>>>>>> f41306f3
+
                 return [permissions.AllowAny()]
 
             if self.action in ['update', 'partial_update', 'invite']:
@@ -327,8 +310,7 @@
     queryset = CoreUser.objects.all()
     permission_classes = (AllowAuthenticatedRead,)
 
-<<<<<<< HEAD
-=======
+
     color_codes = {
         'error': '#cc3300',
         'info': '#2196F3',
@@ -401,7 +383,6 @@
         #                 )
         #     print(message.sid)
 
->>>>>>> f41306f3
     @action(detail=True, methods=['patch'], name='Update Profile')
     def update_profile(self, request, pk=None, *args, **kwargs):
         """
@@ -452,17 +433,12 @@
                 send_email(email_address, subject, context, template_name, html_template_name)
         except Exception as ex:
             print('Exception: ', ex)
-<<<<<<< HEAD
+
         return Response(
             {
                 'detail': 'The notification were sent successfully on email.',
             }, status=status.HTTP_200_OK)
-=======
-
-        return Response(
-            {
-                'detail': 'The notification were sent successfully on email.',
-            }, status=status.HTTP_200_OK)
+
 
     @swagger_auto_schema(
         methods=['post'],
@@ -556,5 +532,4 @@
         return Response(serializer.data)
 
 
-color_codes = {'error': '#cc3300', 'info': '#2196F3', 'success': '#339900'}
->>>>>>> f41306f3
+color_codes = {'error': '#cc3300', 'info': '#2196F3', 'success': '#339900'}