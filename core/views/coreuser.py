from urllib.parse import urljoin

from django.conf import settings
from django.db import transaction
from django.shortcuts import get_object_or_404
from rest_framework import mixins, permissions, status, viewsets
from rest_framework.decorators import action
from rest_framework.response import Response
import django_filters
import jwt
from drf_yasg.utils import swagger_auto_schema

from core.models import CoreUser, Organization
from core.serializers import (CoreUserSerializer, CoreUserWritableSerializer, CoreUserInvitationSerializer,
                              CoreUserResetPasswordSerializer, CoreUserResetPasswordCheckSerializer,
                              CoreUserResetPasswordConfirmSerializer, CoreUserEmailAlertSerializer,
                              CoreUserProfileSerializer, CoreUserUpdateOrganizationSerializer,
                              CoreUserEmailNotificationSerializer)

from django.http import Http404
from rest_framework.views import APIView
from rest_framework.permissions import AllowAny

from core.permissions import AllowAuthenticatedRead, AllowOnlyOrgAdmin, IsOrgMember
from core.swagger import (COREUSER_INVITE_RESPONSE, COREUSER_INVITE_CHECK_RESPONSE, COREUSER_RESETPASS_RESPONSE,
                          DETAIL_RESPONSE, SUCCESS_RESPONSE, TOKEN_QUERY_PARAM)
from core.jwt_utils import create_invitation_token
from core.email_utils import send_email
import logging
# from datetime import datetime
# from dateutil import tz
# from twilio.rest import Client
logger = logging.getLogger(__name__)


class CoreUserViewSet(mixins.ListModelMixin, mixins.RetrieveModelMixin,
                      mixins.CreateModelMixin, mixins.UpdateModelMixin,
                      viewsets.GenericViewSet):
    """
    A core user is an extension of the default User object.  A core user is also the primary relationship for identity
    and access to a logged in user. They are associated with an organization, Group (for permission though WorkflowTeam)
    and WorkflowLevel 1 (again through WorkflowTeam)

    title:
    A core user is an extension of the default User object.

    description:
    A core user is also the primary relationship for identity and access to a logged in user.
    They are associated with an organization, Group (for permission though WorkflowTeam)
    and WorkflowLevel 1 (again through WorkflowTeam)

    retrieve:
    Return the given core user.

    list:
    Return a list of all the existing core users.

    create:
    Create a new core user instance.
    """

    SERIALIZERS_MAP = {
        'default': CoreUserSerializer,
        'create': CoreUserWritableSerializer,
        'update': CoreUserWritableSerializer,
        'update_profile': CoreUserProfileSerializer,
        'partial_update': CoreUserWritableSerializer,
        'update_profile': CoreUserProfileSerializer,
        'invite': CoreUserInvitationSerializer,
        'reset_password': CoreUserResetPasswordSerializer,
        'reset_password_check': CoreUserResetPasswordCheckSerializer,
        'reset_password_confirm': CoreUserResetPasswordConfirmSerializer,
        'alert': CoreUserEmailAlertSerializer,
        'update_org': CoreUserUpdateOrganizationSerializer,
        'notification': CoreUserEmailNotificationSerializer,

    }

    def list(self, request, *args, **kwargs):
        # Use this queryset or the django-filters lib will not work
        queryset = self.filter_queryset(self.get_queryset())
        if not request.user.is_global_admin:
            organization_id = request.user.organization_id
            queryset = queryset.filter(organization_id=organization_id)
        serializer = self.get_serializer(
            instance=queryset, context={'request': request}, many=True)
        return Response(serializer.data)

    def retrieve(self, request, *args, **kwargs):
        queryset = self.queryset
        user = get_object_or_404(queryset, pk=kwargs.get('pk'))
        serializer = self.get_serializer(instance=user, context={'request': request})
        return Response(serializer.data)

    @action(methods=['GET'], detail=False)
    def me(self, request, *args, **kwargs):
        """
        Gives you the user information based on the user token sent within the request.
        """
        user = request.user
        serializer = self.get_serializer(instance=user, context={'request': request})
        return Response(serializer.data)

    @swagger_auto_schema(methods=['post'],
                         request_body=CoreUserInvitationSerializer,
                         responses=COREUSER_INVITE_RESPONSE)
    @action(methods=['POST'], detail=False)
    def invite(self, request, *args, **kwargs):
        """
        This endpoint is used to invite multiple user at the same time.
        It's expected a list of email, for example:
        {
            'emails': ['john@example.com', 'paul@example.com']
        }
        """
        serializer = self.get_serializer(data=request.data)
        serializer.is_valid(raise_exception=True)
        links = self.perform_invite(serializer)

        return Response(
            {
                'detail': 'The invitations were sent successfully.',
                'invitations': links,
            },
            status=status.HTTP_200_OK)

    @swagger_auto_schema(methods=['get'],
                         responses=COREUSER_INVITE_CHECK_RESPONSE,
                         manual_parameters=[TOKEN_QUERY_PARAM])
    @action(methods=['GET'], detail=False)
    def invite_check(self, request, *args, **kwargs):
        """
        This endpoint is used to validate invitation token and return
        the information about email and organization
        """
        try:
            token = self.request.query_params['token']
        except KeyError:
            return Response({'detail': 'No token is provided.'},
                            status.HTTP_401_UNAUTHORIZED)
        try:
            decoded = jwt.decode(token, settings.SECRET_KEY,
                                 algorithms='HS256')
        except jwt.DecodeError:
            return Response({'detail': 'Token is not valid.'},
                            status.HTTP_401_UNAUTHORIZED)
        except jwt.ExpiredSignatureError:
            return Response({'detail': 'Token is expired.'},
                            status.HTTP_401_UNAUTHORIZED)

        if CoreUser.objects.filter(email=decoded['email']).exists():
            return Response({'detail': 'Token has been used.'},
                            status.HTTP_401_UNAUTHORIZED)

        organization = Organization.objects \
            .values('organization_uuid', 'name') \
            .get(organization_uuid=decoded['org_uuid']) \
            if decoded['org_uuid'] else None

        return Response({
            'email': decoded['email'],
            'organization': organization
        }, status=status.HTTP_200_OK)

    @transaction.atomic
    def perform_invite(self, serializer):

        reg_location = urljoin(settings.FRONTEND_URL,
                               settings.REGISTRATION_URL_PATH)
        reg_location = reg_location + '?token={}'
        email_addresses = serializer.validated_data.get('emails')
        user = self.request.user

        organization = user.organization
        registered_emails = CoreUser.objects.filter(email__in=email_addresses).values_list('email', flat=True)

        links = []
        for email_address in email_addresses:
            if email_address not in registered_emails:
                # create or update an invitation

                token = create_invitation_token(email_address, organization)

                # build the invitation link
                invitation_link = self.request.build_absolute_uri(
                    reg_location.format(token)
                )
                links.append(invitation_link)

                # create the used context for the E-mail templates
                context = {
                    'invitation_link': invitation_link,
                    'org_admin_name': user.name
                    if hasattr(user, 'coreuser') else '',
                    'organization_name': organization.name
                    if organization else ''
                }
                subject = 'Application Access'  # TODO we need to make this dynamic
                template_name = 'email/coreuser/invitation.txt'
                html_template_name = 'email/coreuser/invitation.html'
                send_email(email_address, subject, context, template_name, html_template_name)

        return links

    @swagger_auto_schema(methods=['post'],
                         request_body=CoreUserResetPasswordSerializer,
                         responses=COREUSER_RESETPASS_RESPONSE)
    @action(methods=['POST'], detail=False)
    def reset_password(self, request, *args, **kwargs):
        """
        This endpoint is used to request password resetting.
        It requests the Email field
        """
        logger.warning('EMAIL EVENT!')
        serializer = self.get_serializer(data=request.data)
        serializer.is_valid(raise_exception=True)
        count = serializer.save()
        return Response(
            {
                'detail': 'The reset password link was sent successfully.',
                'count': count,
            },
            status=status.HTTP_200_OK)

    @swagger_auto_schema(methods=['post'],
                         request_body=CoreUserResetPasswordCheckSerializer,
                         responses=SUCCESS_RESPONSE)
    @action(methods=['POST'], detail=False)
    def reset_password_check(self, request, *args, **kwargs):
        """
        This endpoint is used to check that token is valid.
        """
        serializer = self.get_serializer(data=request.data)
        return Response(
            {
                'success': serializer.is_valid(),
            },
            status=status.HTTP_200_OK)

    @swagger_auto_schema(methods=['post'],
                         request_body=CoreUserResetPasswordConfirmSerializer,
                         responses=DETAIL_RESPONSE)
    @action(methods=['POST'], detail=False)
    def reset_password_confirm(self, request, *args, **kwargs):
        """
        This endpoint is used to change password if the token is valid
        """
        serializer = self.get_serializer(data=request.data)
        serializer.is_valid(raise_exception=True)
        serializer.save()
        return Response(
            {
                'detail': 'The password was changed successfully.',
            },
            status=status.HTTP_200_OK)

    def get_serializer_class(self):
        action_ = getattr(self, 'action', 'default')
        return self.SERIALIZERS_MAP.get(action_, self.SERIALIZERS_MAP['default'])

    def get_permissions(self):
        if hasattr(self, 'action'):
            # different permissions when creating a new user or resetting password
            if self.action in ['create',
                               'reset_password',
                               'reset_password_check',
                               'reset_password_confirm',
                               'invite_check',
                               'update_profile']:
                return [permissions.AllowAny()]

            if self.action in ['update', 'partial_update', 'invite']:
                return [AllowOnlyOrgAdmin(), IsOrgMember()]
            if self.action in ['invite']:
                return [AllowOnlyOrgAdmin(), IsOrgMember()]

        return super(CoreUserViewSet, self).get_permissions()

    filterset_fields = ('organization__organization_uuid',)
    filter_backends = (django_filters.rest_framework.DjangoFilterBackend,)
    queryset = CoreUser.objects.all()
    permission_classes = (AllowAuthenticatedRead,)

    @swagger_auto_schema(methods=['post'],
                         request_body=CoreUserEmailAlertSerializer,
                         responses=SUCCESS_RESPONSE)
    @action(methods=['POST'], detail=False)
    def alert(self, request, *args, **kwargs):
        """
        a)Request alert message and uuid of organization
        b)Access user uuids for that respective organization
        c)Check if opted for email alert service
        d)Send Email to the user's email with alert message
        """
        serializer = self.get_serializer(data=request.data)
        serializer.is_valid(raise_exception=True)
        org_uuid = request.data['organization_uuid']
        messages = request.data['messages']
        try:
            for message in messages:
                # try:
                #     time_tuple = datetime.strptime(message['date_time'], "%Y-%m-%dT%H:%M:%S%z")
                # except ValueError:
                #     time_tuple = datetime.strptime(message['date_time'], "%Y-%m-%dT%H:%M:%S.%f%z")
                # message['date_time'] = time_tuple.replace(tzinfo=tz.gettz('UTC'))
                subject = '{} Alert'.format(message['parameter'].capitalize())
                if message.get('shipment_id'):
                    message['shipment_url'] = urljoin(settings.FRONTEND_URL,
                                                  '/app/shipment/edit/:'+str(message['shipment_id']))
                else:
                    message['shipment_url'] = None
                message['color'] = color_codes.get(message['severity'])
                context = {
                    'message': message,
                }
                template_name = 'email/coreuser/shipment_alert.txt'
                html_template_name = 'email/coreuser/shipment_alert.html'
                # TODO send email via preferences
                core_users = CoreUser.objects.filter(organization__organization_uuid=org_uuid)
                for user in core_users:
                    email_address = user.email
                    preferences = user.email_preferences
                    if preferences and (preferences.get('environmental', None) or preferences.get('geofence', None)):
                        # user_timezone = user.user_timezone
                        # if user_timezone:
                        #     local_zone = tz.gettz(user_timezone)
                        #     message['date_time'] = message['date_time'].astimezone(local_zone)
                        # else:
                        #     message['date_time'] = time_tuple.strftime("%B %d, %Y, %I:%M %p")+" (UTC)"
                        send_email(email_address, subject, context, template_name, html_template_name)
        except Exception as ex:
            print('Exception: ', ex)
        return Response(
            {
                'detail': 'The alert messages were sent successfully on email.',
            }, status=status.HTTP_200_OK)
        # This code is commented out as in future, It will need to impliment message service.
        # for phone in phones:
        #     phone_number = phone
        #     account_sid = os.environ['TWILIO_ACCOUNT_SID']
        #     auth_token = os.environ['TWILIO_AUTH_TOKEN']
        #     client = Client(account_sid, auth_token)
        #     message = client.messages.create(
        #                     body=alert_message,
        #                     from_='+15082068927',
        #                     to=phone_number
        #                 )
        #     print(message.sid)

    @action(detail=True, methods=['patch'], name='Update Profile')
    def update_profile(self, request, pk=None, *args, **kwargs):
        """
        Update a user Profile
        """
        # the particular user in CoreUser table
        user = self.get_object()
        serializer = CoreUserProfileSerializer(user, data=request.data, partial=True)
        serializer.is_valid(raise_exception=True)
        serializer.save()
        return Response(serializer.data)

<<<<<<< HEAD
    color_codes = {
        'error': '#cc3300',
        'info': '#2196F3',
        'success': '#339900'
    }
=======
>>>>>>> 4fad8a24

    @action(detail=False, methods=['patch'], name='Update Organization', url_path='update_org/(?P<pk>\d+)')
    def update_info(self, request, pk=None, *args, **kwargs):
        """
        Update a user Organization
        """
        # the particular user in CoreUser table
        user = self.get_object()
        serializer = CoreUserUpdateOrganizationSerializer(user, data=request.data, partial=True)
        serializer.is_valid(raise_exception=True)
        serializer.save()
        return Response(serializer.data)

    @swagger_auto_schema(methods=['post'], request_body=CoreUserEmailNotificationSerializer, responses=SUCCESS_RESPONSE)
    @action(methods=['POST'], detail=False)
    def notification(self, request, *args, **kwargs):
        """
        a)Request notification and uuid of organization
        b)Access user uuids for that respective organization
        c)Send Email to the user's email with notification
        """
        serializer = self.get_serializer(data=request.data)
        serializer.is_valid(raise_exception=True)
        org_uuid = request.data['organization_uuid']
        message = request.data['notification_messages']
        try:

            subject = 'Notification Message'
            context = {
                'message': message,
            }
            template_name = 'email/coreuser/user_notification.txt'
            html_template_name = 'email/coreuser/user_notification.html'
            core_users = CoreUser.objects.filter(organization__organization_uuid=org_uuid)
            for user in core_users:
                email_address = user.email
                send_email(email_address, subject, context, template_name, html_template_name)
        except Exception as ex:
            print('Exception: ', ex)

        return Response(
            {
                'detail': 'The notification were sent successfully on email.',
            }, status=status.HTTP_200_OK
        )
<|MERGE_RESOLUTION|>--- conflicted
+++ resolved
@@ -280,6 +280,12 @@
     filter_backends = (django_filters.rest_framework.DjangoFilterBackend,)
     queryset = CoreUser.objects.all()
     permission_classes = (AllowAuthenticatedRead,)
+
+    color_codes = {
+        'error': '#cc3300',
+        'info': '#2196F3',
+        'success': '#339900'
+    }
 
     @swagger_auto_schema(methods=['post'],
                          request_body=CoreUserEmailAlertSerializer,
@@ -309,7 +315,7 @@
                                                   '/app/shipment/edit/:'+str(message['shipment_id']))
                 else:
                     message['shipment_url'] = None
-                message['color'] = color_codes.get(message['severity'])
+                message['color'] = self.color_codes.get(message['severity'])
                 context = {
                     'message': message,
                 }
@@ -359,15 +365,6 @@
         serializer.save()
         return Response(serializer.data)
 
-<<<<<<< HEAD
-    color_codes = {
-        'error': '#cc3300',
-        'info': '#2196F3',
-        'success': '#339900'
-    }
-=======
->>>>>>> 4fad8a24
-
     @action(detail=False, methods=['patch'], name='Update Organization', url_path='update_org/(?P<pk>\d+)')
     def update_info(self, request, pk=None, *args, **kwargs):
         """
