import jwt
import secrets
from urllib.parse import urljoin

from django.contrib.auth import password_validation
from django.contrib.auth.tokens import default_token_generator
from django.conf import settings
from django.utils.encoding import force_bytes, force_text
from django.utils.http import urlsafe_base64_encode, urlsafe_base64_decode
from django.template import Template, Context

from rest_framework import serializers

from oauth2_provider.models import AccessToken, Application, RefreshToken

from core.email_utils import send_email, send_email_body

from core.models import CoreUser, CoreGroup, EmailTemplate, LogicModule, Organization, PERMISSIONS_ORG_ADMIN, \
<<<<<<< HEAD
    TEMPLATE_RESET_PASSWORD, OrganizationType, Consortium
=======
    TEMPLATE_RESET_PASSWORD, PERMISSIONS_VIEW_ONLY
>>>>>>> 3c303841


class LogicModuleSerializer(serializers.ModelSerializer):
    id = serializers.ReadOnlyField()
    uuid = serializers.ReadOnlyField()

    class Meta:
        model = LogicModule
        fields = '__all__'


class PermissionsField(serializers.DictField):
    """
    Field for representing int-value permissions as a JSON object in the format.
    For example:
    9 -> '1001' (binary representation) -> `{'create': True, 'read': False, 'update': False, 'delete': True}`
    """
    _keys = ('create', 'read', 'update', 'delete')

    def __init__(self, *args, **kwargs):
        kwargs['child'] = serializers.BooleanField()
        super().__init__(*args, **kwargs)

    def to_representation(self, value):
        permissions = list('{0:04b}'.format(value if value < 16 else 15))
        return dict(zip(self._keys, map(bool, map(int, permissions))))

    def to_internal_value(self, data):
        data = super().to_internal_value(data)
        keys = data.keys()
        if not set(keys) == set(self._keys):
            raise serializers.ValidationError("Permissions field: incorrect keys format")

        permissions = ''.join([str(int(data[key])) for key in self._keys])
        return int(permissions, 2)


class UUIDPrimaryKeyRelatedField(serializers.PrimaryKeyRelatedField):

    def to_representation(self, value):
        return str(super().to_representation(value))


class CoreGroupSerializer(serializers.ModelSerializer):

    permissions = PermissionsField(required=False)
    organization = UUIDPrimaryKeyRelatedField(required=False,
                                              queryset=Organization.objects.all(),
                                              help_text="Related Org to associate with")

    class Meta:
        model = CoreGroup
        read_only_fields = ('uuid', 'workflowlevel1s', 'workflowlevel2s')
        fields = ('id', 'uuid', 'name', 'is_global', 'is_org_level', 'permissions', 'organization', 'workflowlevel1s',
                  'workflowlevel2s')


class CoreUserSerializer(serializers.ModelSerializer):
    """
    Default CoreUser serializer
    """
    is_active = serializers.BooleanField(required=False)
    core_groups = CoreGroupSerializer(read_only=True, many=True)
    invitation_token = serializers.CharField(required=False)

    def validate_invitation_token(self, value):
        try:
            decoded = jwt.decode(value, settings.SECRET_KEY, algorithms='HS256')
            coreuser_exists = CoreUser.objects.filter(email=decoded['email']).exists()
            if coreuser_exists or decoded['email'] != self.initial_data['email']:
                raise serializers.ValidationError('Token is not valid.')
        except jwt.DecodeError:
            raise serializers.ValidationError('Token is not valid.')
        except jwt.ExpiredSignatureError:
            raise serializers.ValidationError('Token is expired.')
        return value

    class Meta:
        model = CoreUser
        fields = ('id', 'core_user_uuid', 'first_name', 'last_name', 'email', 'username', 'is_active',
                  'title', 'contact_info', 'privacy_disclaimer_accepted',
                  'organization', 'core_groups', 'invitation_token', 'email_preferences',
                  'push_preferences', 'user_timezone')
        read_only_fields = ('core_user_uuid', 'organization',)
        depth = 1


class CoreUserWritableSerializer(CoreUserSerializer):
    """
    Override default CoreUser serializer for writable actions (create, update, partial_update)
    """
    password = serializers.CharField(write_only=True)
    organization_name = serializers.CharField(source='organization.name')
    core_groups = serializers.PrimaryKeyRelatedField(many=True, queryset=CoreGroup.objects.all(), required=False)

    class Meta:
        model = CoreUser
        fields = CoreUserSerializer.Meta.fields + ('password', 'organization_name')
        read_only_fields = CoreUserSerializer.Meta.read_only_fields

    def create(self, validated_data):
        # get or create organization
<<<<<<< HEAD
        try:
            organization = validated_data.pop('organization')
        except (KeyError):
            organization = {'name': settings.DEFAULT_ORG}
        organization, is_new_org = Organization.objects.get_or_create(**organization)
=======
        organization = validated_data.pop('organization')

        org_name = organization['name']
        organization, is_new_org = Organization.objects.get_or_create(name=str(org_name).lower())
>>>>>>> 3c303841

        core_groups = validated_data.pop('core_groups', [])
        invitation_token = validated_data.pop('invitation_token', None)

        # create core user
        if bool(settings.AUTO_APPROVE_USER):  # If auto-approval set to true
            validated_data['is_active'] = True
        else:
            validated_data['is_active'] = is_new_org or bool(invitation_token)

        coreuser = CoreUser.objects.create(
            organization=organization,
            **validated_data
        )
        # set user password
        coreuser.set_password(validated_data['password'])
        coreuser.save()

<<<<<<< HEAD
        # Triggers an approval email for newly registered user
        approval_link = urljoin(settings.FRONTEND_URL, '/app/profile/users/current-users')
        subject = 'Approval Request'
        template_name = 'email/coreuser/approval.txt'
        html_template_name = 'email/coreuser/approval.html'
        context = {
                    'approval_link': approval_link,
                    'coreuser_name': coreuser.first_name + ' ' + coreuser.last_name,
                    'organization_name': organization
        }
        if is_new_org:
            admin = CoreUser.objects.filter(is_superuser=True)  # Global Admin
        else:
            org_admin_groups = CoreGroup.objects.filter(permissions=PERMISSIONS_ORG_ADMIN, is_org_level=True)
            admin = CoreUser.objects.filter(core_groups__in=org_admin_groups,
                                            organization=organization)  # Organization Admin
        if admin:
            for users in admin:
                send_email(users.email, subject, context, template_name, html_template_name)
=======
        # check whether org_name is "default"
        if org_name in ['default']:
            default_org_user = CoreGroup.objects.filter(organization__name=settings.DEFAULT_ORG,
                                                        is_org_level=True,
                                                        permissions=PERMISSIONS_VIEW_ONLY).first()
            coreuser.core_groups.add(default_org_user)

        # check whether an old organization
        if not is_new_org:
            coreuser.is_active = False
            coreuser.save()

            org_user = CoreGroup.objects.filter(organization__name=organization,
                                                is_org_level=True,
                                                permissions=PERMISSIONS_VIEW_ONLY).first()
            coreuser.core_groups.add(org_user)
>>>>>>> 3c303841

        # add org admin role to the user if org is new
        if is_new_org:
            group_org_admin = CoreGroup.objects.get(organization=organization,
                                                    is_org_level=True,
                                                    permissions=PERMISSIONS_ORG_ADMIN)
            coreuser.core_groups.add(group_org_admin)

        # add requested groups to the user
        for group in core_groups:
            coreuser.core_groups.add(group)

        return coreuser


class CoreUserProfileSerializer(serializers.Serializer):
    """ Let's user update his first_name,last_name,title,contact_info,
    password and organization_name """

    first_name = serializers.CharField(required=False)
    last_name = serializers.CharField(required=False)
    title = serializers.CharField(required=False)
    contact_info = serializers.CharField(required=False)
    password = serializers.CharField(required=False)
    organization_name = serializers.CharField(required=False)
<<<<<<< HEAD
    email_preferences = serializers.JSONField(required=False)
    push_preferences = serializers.JSONField(required=False)
    user_timezone = serializers.CharField(required=False)

    class Meta:
        model = CoreUser
        fields = ('first_name', 'last_name', 'password', 'title',
                  'contact_info', 'organization_name', 'email_preferences', 'push_preferences', 'user_timezone')

    def update(self, instance, validated_data):

        organization_name = validated_data.pop('organization_name')
=======

    class Meta:
        model = CoreUser
        fields = ('first_name', 'last_name', 'password', 'title', 'contact_info', 'organization_name')

    def update(self, instance, validated_data):

        organization_name = validated_data.pop('organization_name', None).lower()
>>>>>>> 3c303841

        name = Organization.objects.filter(name=organization_name).first()
        if name is not None:
            instance.organization = name
            instance.organization_name = name

        instance.first_name = validated_data.get('first_name', instance.first_name)
        instance.last_name = validated_data.get('last_name', instance.last_name)
        instance.title = validated_data.get('title', instance.title)
        instance.contact_info = validated_data.get('contact_info', instance.contact_info)
<<<<<<< HEAD
        instance.email_preferences = validated_data.get('email_preferences', instance.email_preferences)
        instance.push_preferences = validated_data.get('push_preferences', instance.push_preferences)
        instance.user_timezone = validated_data.get('user_timezone', instance.user_timezone)
=======
>>>>>>> 3c303841
        password = validated_data.get('password', None)
        if password is not None:
            instance.set_password(password)
        instance.save()

        return instance


class CoreUserInvitationSerializer(serializers.Serializer):
    emails = serializers.ListField(child=serializers.EmailField(),
                                   min_length=1, max_length=10)


class CoreUserResetPasswordSerializer(serializers.Serializer):
    """Serializer for reset password request data
    """
    email = serializers.EmailField()

    def save(self, **kwargs):
        resetpass_url = urljoin(settings.FRONTEND_URL, settings.RESETPASS_CONFIRM_URL_PATH)
        resetpass_url = resetpass_url + '{uid}/{token}/'

        email = self.validated_data["email"]

        count = 0
        for user in CoreUser.objects.filter(email=email, is_active=True):
            uid = urlsafe_base64_encode(force_bytes(user.pk))
            token = default_token_generator.make_token(user)
            context = {
                'password_reset_link': resetpass_url.format(uid=uid, token=token),
                'user': user,
            }

            # get specific subj and templates for user's organization
            tpl = EmailTemplate.objects.filter(organization=user.organization, type=TEMPLATE_RESET_PASSWORD).first()
            if not tpl:
                tpl = EmailTemplate.objects.filter(organization__name=settings.DEFAULT_ORG,
                                                   type=TEMPLATE_RESET_PASSWORD).first()
            if tpl and tpl.template:
                context = Context(context)
                text_content = Template(tpl.template).render(context)
                html_content = Template(tpl.template_html).render(context) if tpl.template_html else None
                count += send_email_body(email, tpl.subject, text_content, html_content)
                continue

            # default subject and templates
            subject = 'Reset your password'
            template_name = 'email/coreuser/password_reset.txt'
            html_template_name = 'email/coreuser/password_reset.html'
            count += send_email(email, subject, context, template_name, html_template_name)

        return count


class CoreUserResetPasswordCheckSerializer(serializers.Serializer):
    """Serializer for checking token for resetting password
    """
    uid = serializers.CharField()
    token = serializers.CharField()

    def validate(self, attrs):
        # Decode the uidb64 to uid to get User object
        try:
            uid = force_text(urlsafe_base64_decode(attrs['uid']))
            self.user = CoreUser.objects.get(pk=uid)
        except (TypeError, ValueError, OverflowError, CoreUser.DoesNotExist):
            raise serializers.ValidationError({'uid': ['Invalid value']})

        # Check the token
        if not default_token_generator.check_token(self.user, attrs['token']):
            raise serializers.ValidationError({'token': ['Invalid value']})

        return attrs


class CoreUserResetPasswordConfirmSerializer(CoreUserResetPasswordCheckSerializer):
    """Serializer for reset password data
    """
    new_password1 = serializers.CharField(max_length=128)
    new_password2 = serializers.CharField(max_length=128)

    def validate(self, attrs):

        attrs = super().validate(attrs)

        password1 = attrs.get('new_password1')
        password2 = attrs.get('new_password2')
        if password1 != password2:
            raise serializers.ValidationError("The two password fields didn't match.")
        password_validation.validate_password(password2, self.user)

        return attrs

    def save(self):
        self.user.set_password(self.validated_data["new_password1"])
        self.user.save()
        return self.user


class OrganizationSerializer(serializers.ModelSerializer):
    id = serializers.UUIDField(source='organization_uuid', read_only=True)

    class Meta:
        model = Organization
        fields = '__all__'


class AccessTokenSerializer(serializers.ModelSerializer):
    user = CoreUserSerializer()

    class Meta:
        model = AccessToken
        fields = ('id', 'user', 'token', 'expires')


class RefreshTokenSerializer(serializers.ModelSerializer):
    access_token = AccessTokenSerializer()
    user = CoreUserSerializer()

    class Meta:
        model = RefreshToken
        fields = ('id', 'user', 'token', 'access_token', 'revoked')


class ApplicationSerializer(serializers.ModelSerializer):
    client_id = serializers.CharField(read_only=True, max_length=100)
    client_secret = serializers.CharField(read_only=True, max_length=255)

    class Meta:
        model = Application
        fields = ('id', 'authorization_grant_type', 'client_id', 'client_secret', 'client_type', 'name',
                  'redirect_uris')

    def create(self, validated_data):
        validated_data['client_id'] = secrets.token_urlsafe(75)
        validated_data['client_secret'] = secrets.token_urlsafe(190)
        return super(ApplicationSerializer, self).create(validated_data)


<<<<<<< HEAD
class CoreUserEmailAlertSerializer(serializers.Serializer):
    """
    Serializer for email alert of shipment
    """
    organization_uuid = serializers.UUIDField()
    messages = serializers.JSONField()


class OrganizationTypeSerializer(serializers.ModelSerializer):
    id = serializers.ReadOnlyField()

    class Meta:
        model = OrganizationType
        fields = '__all__'


class ConsortiumSerializer(serializers.ModelSerializer):
    id = serializers.UUIDField(source='consortium_uuid', read_only=True)

    class Meta:
        model = Consortium
        fields = '__all__'
=======
class CoreUserUpdateOrganizationSerializer(serializers.ModelSerializer):
    """ Let's user update his  organization_name,and email from the one time pop-up screen.
     Also this assigns permissions to users """

    email = serializers.CharField(required=False)
    organization_name = serializers.CharField(required=False)
    core_groups = CoreGroupSerializer(read_only=True, many=True)
    organization = OrganizationSerializer(read_only=True)

    class Meta:
        model = CoreUser
        fields = ('id', 'core_user_uuid', 'first_name', 'last_name', 'email', 'username', 'is_active', 'title',
                  'contact_info', 'privacy_disclaimer_accepted', 'organization_name', 'organization', 'core_groups')

    def update(self, instance, validated_data):

        organization_name = str(validated_data.pop('organization_name')).lower()
        instance.email = validated_data.get('email', instance.email)

        if instance.email is not None:
            instance.save()
        is_new_org = Organization.objects.filter(name=organization_name)

        # check whether org_name is "default"
        if organization_name == 'default':
            default_org = Organization.objects.filter(name=settings.DEFAULT_ORG).first()
            instance.organization = default_org
            instance.save()
            # now attach the user role as USER to default organization
            default_org_user = CoreGroup.objects.filter(organization__name=settings.DEFAULT_ORG,
                                                        is_org_level=True,
                                                        permissions=PERMISSIONS_VIEW_ONLY).first()
            instance.core_groups.add(default_org_user)

            # remove any other group permissions he is not added
            for single_group in instance.core_groups.all():
                default_org_groups = CoreGroup.objects.filter(organization__name=settings.DEFAULT_ORG,
                                                              is_org_level=True,
                                                              permissions=PERMISSIONS_VIEW_ONLY)
                if single_group not in default_org_groups:
                    instance.core_groups.remove(single_group)

        # check whether an old organization
        elif is_new_org.exists():

            organization = Organization.objects.get(name=organization_name)
            instance.organization = organization
            instance.is_active = False
            instance.save()
            # now attach the user role as USER
            org_user = CoreGroup.objects.filter(organization__name=organization_name,
                                                is_org_level=True,
                                                permissions=PERMISSIONS_VIEW_ONLY).first()

            instance.core_groups.add(org_user)

            # remove any other group permissions he is not added
            for single_group in instance.core_groups.all():
                org_groups = CoreGroup.objects.filter(organization__name=organization_name,
                                                      is_org_level=True,
                                                      permissions=PERMISSIONS_VIEW_ONLY)
                if single_group not in org_groups:
                    instance.core_groups.remove(single_group)

        # if the current user is the first user
        elif not is_new_org.exists():
            # first update the org name for that user
            organization = Organization.objects.create(name=organization_name)
            instance.organization = organization
            instance.save()
            # now attach the user role as ADMIN
            org_admin = CoreGroup.objects.get(organization=organization,
                                              is_org_level=True,
                                              permissions=PERMISSIONS_ORG_ADMIN)
            instance.core_groups.add(org_admin)

        return instance


class CoreUserEmailNotificationSerializer(serializers.Serializer):
    """
    Serializer for email Notification
    """
    organization_uuid = serializers.UUIDField()
    notification_messages = serializers.CharField()
>>>>>>> 3c303841
<|MERGE_RESOLUTION|>--- conflicted
+++ resolved
@@ -16,11 +16,7 @@
 from core.email_utils import send_email, send_email_body
 
 from core.models import CoreUser, CoreGroup, EmailTemplate, LogicModule, Organization, PERMISSIONS_ORG_ADMIN, \
-<<<<<<< HEAD
     TEMPLATE_RESET_PASSWORD, OrganizationType, Consortium
-=======
-    TEMPLATE_RESET_PASSWORD, PERMISSIONS_VIEW_ONLY
->>>>>>> 3c303841
 
 
 class LogicModuleSerializer(serializers.ModelSerializer):
@@ -123,18 +119,11 @@
 
     def create(self, validated_data):
         # get or create organization
-<<<<<<< HEAD
         try:
             organization = validated_data.pop('organization')
         except (KeyError):
             organization = {'name': settings.DEFAULT_ORG}
         organization, is_new_org = Organization.objects.get_or_create(**organization)
-=======
-        organization = validated_data.pop('organization')
-
-        org_name = organization['name']
-        organization, is_new_org = Organization.objects.get_or_create(name=str(org_name).lower())
->>>>>>> 3c303841
 
         core_groups = validated_data.pop('core_groups', [])
         invitation_token = validated_data.pop('invitation_token', None)
@@ -153,7 +142,6 @@
         coreuser.set_password(validated_data['password'])
         coreuser.save()
 
-<<<<<<< HEAD
         # Triggers an approval email for newly registered user
         approval_link = urljoin(settings.FRONTEND_URL, '/app/profile/users/current-users')
         subject = 'Approval Request'
@@ -173,24 +161,6 @@
         if admin:
             for users in admin:
                 send_email(users.email, subject, context, template_name, html_template_name)
-=======
-        # check whether org_name is "default"
-        if org_name in ['default']:
-            default_org_user = CoreGroup.objects.filter(organization__name=settings.DEFAULT_ORG,
-                                                        is_org_level=True,
-                                                        permissions=PERMISSIONS_VIEW_ONLY).first()
-            coreuser.core_groups.add(default_org_user)
-
-        # check whether an old organization
-        if not is_new_org:
-            coreuser.is_active = False
-            coreuser.save()
-
-            org_user = CoreGroup.objects.filter(organization__name=organization,
-                                                is_org_level=True,
-                                                permissions=PERMISSIONS_VIEW_ONLY).first()
-            coreuser.core_groups.add(org_user)
->>>>>>> 3c303841
 
         # add org admin role to the user if org is new
         if is_new_org:
@@ -216,7 +186,6 @@
     contact_info = serializers.CharField(required=False)
     password = serializers.CharField(required=False)
     organization_name = serializers.CharField(required=False)
-<<<<<<< HEAD
     email_preferences = serializers.JSONField(required=False)
     push_preferences = serializers.JSONField(required=False)
     user_timezone = serializers.CharField(required=False)
@@ -229,16 +198,6 @@
     def update(self, instance, validated_data):
 
         organization_name = validated_data.pop('organization_name')
-=======
-
-    class Meta:
-        model = CoreUser
-        fields = ('first_name', 'last_name', 'password', 'title', 'contact_info', 'organization_name')
-
-    def update(self, instance, validated_data):
-
-        organization_name = validated_data.pop('organization_name', None).lower()
->>>>>>> 3c303841
 
         name = Organization.objects.filter(name=organization_name).first()
         if name is not None:
@@ -249,12 +208,9 @@
         instance.last_name = validated_data.get('last_name', instance.last_name)
         instance.title = validated_data.get('title', instance.title)
         instance.contact_info = validated_data.get('contact_info', instance.contact_info)
-<<<<<<< HEAD
         instance.email_preferences = validated_data.get('email_preferences', instance.email_preferences)
         instance.push_preferences = validated_data.get('push_preferences', instance.push_preferences)
         instance.user_timezone = validated_data.get('user_timezone', instance.user_timezone)
-=======
->>>>>>> 3c303841
         password = validated_data.get('password', None)
         if password is not None:
             instance.set_password(password)
@@ -394,7 +350,7 @@
         return super(ApplicationSerializer, self).create(validated_data)
 
 
-<<<<<<< HEAD
+
 class CoreUserEmailAlertSerializer(serializers.Serializer):
     """
     Serializer for email alert of shipment
@@ -417,7 +373,7 @@
     class Meta:
         model = Consortium
         fields = '__all__'
-=======
+
 class CoreUserUpdateOrganizationSerializer(serializers.ModelSerializer):
     """ Let's user update his  organization_name,and email from the one time pop-up screen.
      Also this assigns permissions to users """
@@ -496,11 +452,3 @@
 
         return instance
 
-
-class CoreUserEmailNotificationSerializer(serializers.Serializer):
-    """
-    Serializer for email Notification
-    """
-    organization_uuid = serializers.UUIDField()
-    notification_messages = serializers.CharField()
->>>>>>> 3c303841
