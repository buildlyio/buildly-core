--- conflicted
+++ resolved
@@ -134,12 +134,8 @@
 .idea
 .coverage
 
-<<<<<<< HEAD
 .codegpt
 
-.DS_Store
-=======
 .DS_store
 
-settings/dev.py
->>>>>>> df7c5eb5
+settings/dev.py